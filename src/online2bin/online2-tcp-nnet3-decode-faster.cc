--- conflicted
+++ resolved
@@ -219,7 +219,6 @@
   return json;
 }
 
-<<<<<<< HEAD
 std::string LatticeToOutput(const CompactLattice &clat,
                           const fst::SymbolTable &word_syms, 
                           const WordBoundaryInfo &word_boundary,
@@ -229,23 +228,6 @@
                           int32 frame_offset,
                           bool final,
                           std::string output) {
-=======
-std::string GetTimeString(int32 t_beg, int32 t_end, BaseFloat time_unit) {
-  char buffer[100];
-  double t_beg2 = t_beg * time_unit;
-  double t_end2 = t_end * time_unit;
-  snprintf(buffer, 100, "%.2f %.2f", t_beg2, t_end2);
-  return std::string(buffer);
-}
-
-int32 GetLatticeTimeSpan(const Lattice& lat) {
-  std::vector<int32> times;
-  LatticeStateTimes(lat, &times);
-  return times.back();
-}
-
-std::string LatticeToString(const CompactLattice &clat, const fst::SymbolTable &word_syms) {
->>>>>>> 2c7e78f0
   if (clat.NumStates() == 0) {
     KALDI_WARN << "Empty lattice.";
     return "";
@@ -387,13 +369,9 @@
     BaseFloat samp_freq = 16000.0;
     int port_num = 5050;
     int read_timeout = 3;
-<<<<<<< HEAD
     bool rescore = false;
     BaseFloat lmwt = 1.0;
     std::string output = "json";
-=======
-    bool produce_time = false;
->>>>>>> 2c7e78f0
 
     po.Register("samp-freq", &samp_freq,
                 "Sampling frequency of the input signal (coded as 16-bit slinear).");
@@ -407,17 +385,12 @@
                 "Number of seconds of timout for TCP audio data to appear on the stream. Use -1 for blocking.");
     po.Register("port-num", &port_num,
                 "Port number the server will listen on.");
-<<<<<<< HEAD
     po.Register("rescore", &rescore,
                 "Do we want to rescore lattices with bigger LM?");
     po.Register("lmwt", &lmwt,
                 "Rescoring LM weight.");
     po.Register("output", &output,
                 "json or text");
-=======
-    po.Register("produce-time", &produce_time,
-                "Prepend begin/end times between endpoints (e.g. '5.46 6.81 <text_output>', in seconds)");
->>>>>>> 2c7e78f0
 
     feature_opts.Register(&po);
     decodable_opts.Register(&po);
@@ -440,9 +413,6 @@
     std::string g_carpa_filename = model_dir + "/G.carpa";
 
     OnlineNnet2FeaturePipelineInfo feature_info(feature_opts);
-
-    BaseFloat frame_shift = feature_info.FrameShiftInSeconds();
-    int32 frame_subsampling = decodable_opts.frame_subsampling_factor;
 
     KALDI_VLOG(1) << "Loading AM...";
 
@@ -555,7 +525,6 @@
             if (decoder.NumFramesDecoded() > 0) {
               CompactLattice lat;
               decoder.GetLattice(true, &lat);
-<<<<<<< HEAD
               std::string msg;
               if (rescore)
                 msg = LatticeToOutput(lat, *word_syms, *word_boundary, trans_model,
@@ -566,19 +535,6 @@
                                     feature_info, decodable_opts, frame_offset, true, output);
               if (msg.size() > 0)
                 server.WriteLn(msg);
-=======
-              std::string msg = LatticeToString(lat, *word_syms);
-
-              // get time-span from previous endpoint to end of audio,
-              if (produce_time) {
-                int32 t_beg = frame_offset - decoder.NumFramesDecoded();
-                int32 t_end = frame_offset;
-                msg = GetTimeString(t_beg, t_end, frame_shift * frame_subsampling) + " " + msg;
-              }
-
-              KALDI_VLOG(1) << "EndOfAudio, sending message: " << msg;
-              server.WriteLn(msg);
->>>>>>> 2c7e78f0
             } else
               server.Write("\n");
             server.Disconnect();
@@ -604,7 +560,6 @@
             if (decoder.NumFramesDecoded() > 0) {
               Lattice lat;
               decoder.GetBestPath(false, &lat);
-<<<<<<< HEAD
               std::string msg;
               msg = LatticeToOutput(lat, *word_syms, *word_boundary, trans_model,
                                   feature_info, decodable_opts, 
@@ -615,20 +570,6 @@
                 else
                   server.WriteLn(msg);
               }
-=======
-              TopSort(&lat); // for LatticeStateTimes(),
-              std::string msg = LatticeToString(lat, *word_syms);
-
-              // get time-span after previous endpoint,
-              if (produce_time) {
-                int32 t_beg = frame_offset;
-                int32 t_end = frame_offset + GetLatticeTimeSpan(lat);
-                msg = GetTimeString(t_beg, t_end, frame_shift * frame_subsampling) + " " + msg;
-              }
-
-              KALDI_VLOG(1) << "Temporary transcript: " << msg;
-              server.WriteLn(msg, "\r");
->>>>>>> 2c7e78f0
             }
             check_count += check_period;
           }
@@ -638,7 +579,6 @@
             frame_offset += decoder.NumFramesDecoded();
             CompactLattice lat;
             decoder.GetLattice(true, &lat);
-<<<<<<< HEAD
             std::string msg;
             if (rescore)
               msg = LatticeToOutput(lat, *word_syms, *word_boundary, trans_model,
@@ -650,20 +590,6 @@
             if (msg.size() > 0)
               server.WriteLn(msg);
             break;
-=======
-            std::string msg = LatticeToString(lat, *word_syms);
-
-            // get time-span between endpoints,
-            if (produce_time) {
-              int32 t_beg = frame_offset - decoder.NumFramesDecoded();
-              int32 t_end = frame_offset;
-              msg = GetTimeString(t_beg, t_end, frame_shift * frame_subsampling) + " " + msg;
-            }
-
-            KALDI_VLOG(1) << "Endpoint, sending message: " << msg;
-            server.WriteLn(msg);
-            break; // while (true)
->>>>>>> 2c7e78f0
           }
         }
       }
