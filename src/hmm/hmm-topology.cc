--- conflicted
+++ resolved
@@ -291,7 +291,6 @@
   return max_pdf_class+1;
 }
 
-<<<<<<< HEAD
 int32 HmmTopology::MinLength(int32 phone) const {
   const TopologyEntry &entry = TopologyForPhone(phone);
   // min_length[state] gives the minimum length for sequences up to and
@@ -364,8 +363,5 @@
   return topo;
 
 }
-=======
->>>>>>> c77fff97
-
 
 } // End namespace kaldi