// cudamatrix/cu-matrix-test.cc

// Copyright 2010  Karel Vesely
//           2013  Lucas Ondel
//           2013  Johns Hopkins University (author: Daniel Povey)
//           2013  Hainan Xu
//           2013  Xiaohui Zhang
//           2013  Johns Hopkins University (author: Guoguo Chen)

// See ../../COPYING for clarification regarding multiple authors
//
// Licensed under the Apache License, Version 2.0 (the "License");
// you may not use this file except in compliance with the License.
// You may obtain a copy of the License at
//
//  http://www.apache.org/licenses/LICENSE-2.0
//
// THIS CODE IS PROVIDED *AS IS* BASIS, WITHOUT WARRANTIES OR CONDITIONS OF ANY
// KIND, EITHER EXPRESS OR IMPLIED, INCLUDING WITHOUT LIMITATION ANY IMPLIED
// WARRANTIES OR CONDITIONS OF TITLE, FITNESS FOR A PARTICULAR PURPOSE,
// MERCHANTABLITY OR NON-INFRINGEMENT.
// See the Apache 2 License for the specific language governing permissions and
// limitations under the License.


#include <iostream>
#include <vector>
#include <cstdlib>

#include "base/kaldi-common.h"
#include "util/common-utils.h"
#include "cudamatrix/cu-matrix-lib.h"

using namespace kaldi;


namespace kaldi {

/*
 * INITIALIZERS
 */
template<typename Real>
static void InitRand(VectorBase<Real> *v) {
  for (MatrixIndexT i = 0; i < v->Dim(); i++)
    (*v)(i) = RandGauss();
}



template<typename Real>
static void InitRand(MatrixBase<Real> *M) {
  do {
    for (MatrixIndexT i = 0;i < M->NumRows();i++)
      for (MatrixIndexT j = 0;j < M->NumCols();j++)
        (*M)(i, j) = RandGauss();
  } while (M->NumRows() != 0 && M->Cond() > 100);
}



template<typename Real>
static void RandZeroToOneMatrix(MatrixBase<Real>* mat) {
  for(int32 r=0; r<mat->NumRows(); r++)
    for(int32 c=0; c<mat->NumCols(); c++)
      (*mat)(r,c) = RandUniform();
}


/*
 * Unit tests
 */

template<typename Real>
static void UnitTestCuMatrixTraceMatMat() {
  for (int32 i = 0; i < 2; i++) {
    int32 M = 100 + Rand() % 200, N = 100 + Rand() % 200;
    CuMatrix<Real> A(M, N);
    A.SetRandn();
    if (i % 2 == 1) {
      CuMatrix<Real> B(M, N);
      B.SetRandn();
      Real r1 = TraceMatMat(A, B, kTrans),
          r2 = TraceMatMat(Matrix<Real>(A), Matrix<Real>(B), kTrans),
          r3 = TraceMatMat(Matrix<Real>(A), Matrix<Real>(B, kTrans), kNoTrans);
      Matrix<Real> X(B, kTrans);
      KALDI_LOG << "Xsum = " << X.Sum();
      Matrix<Real> Y(B, kTrans);
      KALDI_LOG << "Ysum = " << Y.Sum();
      KALDI_LOG << "Bsum = " << B.Sum();
      KALDI_ASSERT(ApproxEqual(r1, r2));
      KALDI_ASSERT(ApproxEqual(r2, r3));
    } else {
      CuMatrix<Real> B(N, M);
      B.SetRandn();
      Real r1 = TraceMatMat(A, B, kNoTrans),
          r2 = TraceMatMat(Matrix<Real>(A), Matrix<Real>(B), kNoTrans),
          r3 = TraceMatMat(Matrix<Real>(A), Matrix<Real>(B, kTrans), kTrans);
      KALDI_ASSERT(ApproxEqual(r1, r2));
      KALDI_ASSERT(ApproxEqual(r2, r3));
    }
  }
}


template<typename Real>
static void UnitTestCuCholesky() {
  for (int32 i = 0; i < 2; i++) {
    int32 M = 1 + Rand() % 10, N = M + 5;

    CuMatrix<Real> A(M, N);
    A.SetRandn();
    CuMatrix<Real> S(M, M);
    // SymAddMat2 only copies lower triangle.
    // it's OK- Cholesky only reads the lower triangle.
    S.SymAddMat2(1.0, A, kNoTrans, 0.0);

    CuMatrix<Real> C(S);
    C.Cholesky();

    CuMatrix<Real> S2(M, M);
    S2.AddMatMat(1.0, C, kNoTrans, C, kTrans, 0.0);
    S.CopyLowerToUpper();
    KALDI_ASSERT(S.ApproxEqual(S2));
  }
}







/*
 * CuMatrix
 */
template<typename Real>
static void UnitTestCuMatrixApplyLog() {
  int32 M = 100 + Rand() % 200, N = 100 + Rand() % 200;
  Matrix<Real> H(M, N);
  H.SetRandn();
  H.MulElements(H); // make numbers positive

  CuMatrix<Real> D(H);

  D.ApplyLog();
  H.ApplyLog();

  Matrix<Real> H2(D);

  AssertEqual(H,H2);
}


/*
 * CuMatrix
 */
template<typename Real>
static void UnitTestCuMatrixApplyExp() {
  int32 M = 10 + Rand() % 20, N = 10 + Rand() % 20;
  Matrix<Real> H(M, N);
  H.SetRandn();
  H.MulElements(H); // make numbers positive

  CuMatrix<Real> D(H);

  D.ApplyExp();
  H.ApplyExp();

  Matrix<Real> H2(D);

  AssertEqual(H,H2);
}



template<typename Real>
static void UnitTestCuMatrixSigmoid() {
  for (int32 i = 0; i < 2; i++) {
    int32 M = 100 + Rand() % 200, N = 100 + Rand() % 200;
    Matrix<Real> H(M, N);
    H.SetRandn();
    H.MulElements(H); // make numbers positive

    CuMatrix<Real> D(H);
    CuMatrix<Real> E(M, N);

    E.Sigmoid(D);
    H.Sigmoid(H);

    Matrix<Real> H2(E);

    AssertEqual(H, H2);
  }
}

template<typename Real>
static void UnitTestCuMatrixScale() {
  int32 M = 100 + Rand() % 200, N = 100 + Rand() % 200;
  Matrix<Real> H(M, N);
  H.SetRandn();

  BaseFloat scale = -1 + (0.33 * (Rand() % 5));
  CuMatrix<Real> D(H);
  D.Scale(scale);
  H.Scale(scale);
  Matrix<Real> E(D);

  AssertEqual(H, E);
}

template<typename Real>
static void UnitTestCuMatrixAdd() {
  int32 M = 100 + Rand() % 200, N = 100 + Rand() % 200;
  Matrix<Real> H(M, N);
  H.SetRandn();

  BaseFloat offset = -1 + (0.33 * (Rand() % 5));
  CuMatrix<Real> D(H);
  D.Add(offset);
  H.Add(offset);
  Matrix<Real> E(D);

  AssertEqual(H, E);
}


template<typename Real>
static void UnitTestCuMatrixSoftHinge() {
  int32 M = 100 + Rand() % 200, N = 100 + Rand() % 200;
  Matrix<Real> H(M, N);
  H.SetRandn();
  H.MulElements(H); // make numbers positive

  CuMatrix<Real> D(H);
  CuMatrix<Real> E(M, N);

  E.SoftHinge(D);
  H.SoftHinge(H);

  Matrix<Real> H2(E);

  AssertEqual(H,H2);
}

template<typename Real>
static void UnitTestCuMatrixGroupPnorm() {
  int32 M = 100 + Rand() % 200, N = 100 + Rand() % 200;
  Real power[] = { 1.4, 1.6, 0.1234, 2.123, 0, 1, 2,
      std::numeric_limits<Real>::infinity() };
  for (int32 K = 5; K < 7; K++) {
    for (int32 i = 0; i < 2 * sizeof(power) / sizeof(Real); ++i) {
      Real p = power[i / 2];
      int32 N_src = N * K;
      Matrix<Real> H_src(M, N_src);
      H_src.SetRandn();
      if (i % 2 == 0)
        H_src.ApplyFloor(0.0); // will put some zeros in the matrix.. harder to
                               // do derivatives.
      Matrix<Real> H(M, N);
      H.GroupPnorm(H_src, p);
      CuMatrix<Real> D(H_src);
      CuMatrix<Real> E(M, N);
      E.GroupPnorm(D, p);
      Matrix<Real> H2(E);
      AssertEqual(H, H2);
    }
  }
}

template<typename Real>
static void UnitTestCuMatrixGroupMax() {
  int32 M = 100 + Rand() % 200, N = 100 + Rand() % 200;
  // M = 256; N = 256;
  for (int32 K = 5; K < 7; K++) {
    int32 N_src = N * K;
    Matrix<Real> H_src(M, N_src);
    H_src.SetRandn();
    if (rand () % 2 == 0)
      H_src.ApplyFloor(0.0); // will put some zeros in the matrix.. harder to
                             // do derivatives.
    Matrix<Real> H(M, N);
    H.GroupMax(H_src);
    CuMatrix<Real> D(H_src);
    CuMatrix<Real> E(M, N);
    E.GroupMax(D);
    Matrix<Real> H2(E);
    AssertEqual(H,H2);
  }
}

template<typename Real>
static void UnitTestCuMatrixSet() {
  for (int32 i = 0; i < 2; i++) {
    BaseFloat value= 0.333;
    int32 dimM = 10 + Rand() % 600, dimN = 10 + Rand() % 400;
    CuMatrix<Real> m1(dimM, dimN);
    Matrix<Real> m2(dimM, dimN);
    m1.Set(value);
    m2.Set(value);
    Matrix<Real> m3(m1);
    AssertEqual(m2, m3);
  }
}


template<typename Real>
static void UnitTestCuMatrixApplyPow() {

  for (int32 i = 0; i < 2; i++) {
    BaseFloat pow = 0.5 * (Rand() % 6);

    Matrix<Real> H(10 + Rand() % 60, 10 + Rand() % 20);
    H.SetRandn();
    H.Row(0).Set(0.0);
    if (i == 2) { Matrix<Real> tmp(H, kTrans); H = tmp; }

    if (pow != 1.0 && pow != 2.0 && pow != 3.0)
      H.MulElements(H); //make numbers positive

    CuMatrix<Real> cH(H);

    cH.ApplyPow(pow);

    H.ApplyPow(pow);
    Matrix<Real> H2(cH);
    AssertEqual(H, H2);
  }
}

template<typename Real>
static void UnitTestCuMatrixApplyPowAbs() {

  for (int32 i = 0; i < 2; i++) {
    BaseFloat pow = 0.5 * (Rand() % 6);

    Matrix<Real> H(10 + Rand() % 60, 10 + Rand() % 20);
    H.SetRandn();
    H.Row(0).Set(0.0);
    if (i == 2) { Matrix<Real> tmp(H, kTrans); H = tmp; }

    CuMatrix<Real> cH(H);

    cH.ApplyPowAbs(pow, true);

    H.ApplyPowAbs(pow, true);
    Matrix<Real> H2(cH);
    AssertEqual(H, H2);
  }
}


template<typename Real>
static void UnitTestCuMatrixCopyRowsFromVec() {
  for (int32 p = 0; p < 2; p++) {
    int32 num_rows = 100 + Rand() % 255, num_cols;
    if (p <= 2) num_cols = 128;
    else if (p <= 4) num_cols = 256;
    else num_cols = 100 + Rand() % 200;

    int32 vec_dim;
    if (p % 2 == 0) vec_dim = num_cols;
    else vec_dim = num_cols * num_rows;

    CuVector<Real> cu_vec(vec_dim);
    cu_vec.SetRandn();
    Vector<Real> vec(cu_vec);

    CuMatrix<Real> cu_mat(num_rows, num_cols);
    cu_mat.CopyRowsFromVec(cu_vec);
    Matrix<Real> mat(num_rows, num_cols);
    mat.CopyRowsFromVec(vec);

    Matrix<Real> mat2(cu_mat);
    AssertEqual(mat, mat2);
  }
}


template<typename Real>
static void UnitTestCuMatrixCopyColsFromVec() {
  for (int32 p = 0; p < 2; p++) {
    int32 num_rows = 100 + Rand() % 255;
    int32 num_cols = 100 + Rand() % 200;

    int32 vec_dim;
    if (p % 2 == 0) vec_dim = num_rows;
    else vec_dim = num_cols * num_rows;

    CuVector<Real> cu_vec(vec_dim);
    cu_vec.SetRandn();
    Vector<Real> vec(cu_vec);

    CuMatrix<Real> cu_mat(num_rows, num_cols);
    cu_mat.CopyColsFromVec(cu_vec);
    Matrix<Real> mat(num_rows, num_cols);
    mat.CopyColsFromVec(vec);

    Matrix<Real> mat2(cu_mat);
    AssertEqual(mat, mat2);
  }
}


template<typename Real>
static void UnitTestCuMatrixCopyRows() {
  for (int32 p = 0; p < 2; p++) {
    MatrixIndexT num_rows1 = 10 + Rand() % 10,
        num_rows2 = 10 + Rand() % 10,
        num_cols = 10 + Rand() % 10;
    CuMatrix<Real> M(num_rows1, num_cols);
    M.SetRandn();

    CuMatrix<Real> N1(num_rows2, num_cols),
        N2(num_rows2, num_cols), O(num_rows2, num_cols);
    std::vector<int32> reorder(num_rows2);
    std::vector<const Real*> reorder_src(num_rows2, NULL);
    for (int32 i = 0; i < num_rows2; i++) {
      reorder[i] = -1 + (Rand() % (num_rows1 + 1));
      if (reorder[i] != -1) {
        reorder_src[i] = M.RowData(reorder[i]);
      }
    }

    CuArray<int32> reorder_cuda(reorder);
    CuArray<const Real*> reorder_src_cuda(reorder_src);
    N1.CopyRows(M, reorder_cuda);
    N2.CopyRows(reorder_src_cuda);

    for (int32 i = 0; i < num_rows2; i++)
      for (int32 j = 0; j < num_cols; j++)
        if (reorder[i] < 0) O(i, j) = 0;
        else O(i, j) = M(reorder[i], j);

    AssertEqual(N1, O);
    AssertEqual(N2, O);
  }
}


template<typename Real>
static void UnitTestCuMatrixCopyToRows() {
  for (int32 p = 0; p < 2; p++) {
    MatrixIndexT num_rows1 = 10 + Rand() % 10,
        num_rows2 = 10 + Rand() % 10,
        num_cols = 10 + Rand() % 10;
    CuMatrix<Real> M(num_rows1, num_cols);
    M.SetRandn();

    CuMatrix<Real> N(num_rows2, num_cols), O(num_rows2, num_cols);
    std::vector<Real*> reorder_dst(num_rows1, NULL);
    unordered_map<MatrixIndexT, bool> used_index;
    for (int32 i = 0; i < num_rows1; i++) {
      MatrixIndexT index = -1 + (Rand() % (num_rows2 + 1));
      if (used_index.find(index) == used_index.end()) {
        used_index[index] = true;
      } else {
        index = -1;
      }
      if (index != -1) {
        reorder_dst[i] = N.RowData(index);
        for (int32 j = 0; j < num_cols; j++)
          O(index, j) = M(i, j);
      }
    }

    CuArray<Real*> reorder_dst_cuda(reorder_dst);
    M.CopyToRows(reorder_dst_cuda);

    AssertEqual(N, O);
  }
}


template<typename Real>
static void UnitTestCuMatrixAddRows() {
  for (int32 p = 0; p < 2; p++) {
    MatrixIndexT num_rows1 = 10 + Rand() % 10,
        num_rows2 = 10 + Rand() % 10,
        num_cols = 10 + Rand() % 10;
    CuMatrix<Real> M(num_rows1, num_cols);
    M.SetRandn();

    CuMatrix<Real> N1(num_rows2, num_cols),
        N2(num_rows2, num_cols), O(num_rows2, num_cols);
    std::vector<int32> reorder(num_rows2);
    std::vector<const Real*> reorder_src(num_rows2, NULL);
    for (int32 i = 0; i < num_rows2; i++) {
      reorder[i] = -1 + (Rand() % (num_rows1 + 1));
      if (reorder[i] != -1)
        reorder_src[i] = M.RowData(reorder[i]);
    }

    Real alpha =
        static_cast<Real>((Rand() % num_rows2)) / static_cast<Real>(num_rows1);

    CuArray<int32> reorder_cuda(reorder);
    CuArray<const Real*> reorder_src_cuda(reorder_src);
    N1.AddRows(alpha, M, reorder_cuda);
    N2.AddRows(alpha, reorder_src_cuda);

    for (int32 i = 0; i < num_rows2; i++) {
      if (reorder[i] != -1) {
        for (int32 j = 0; j < num_cols; j++) {
          O(i, j) += alpha * M(reorder[i], j);
        }
      }
    }

    AssertEqual(N1, O);
    AssertEqual(N2, O);
  }
}


template<typename Real>
static void UnitTestCuMatrixAddToRows() {
  for (int32 p = 0; p < 2; p++) {
    MatrixIndexT num_rows1 = 10 + Rand() % 10,
        num_rows2 = 10 + Rand() % 10,
        num_cols = 10 + Rand() % 10;
    CuMatrix<Real> M(num_rows1, num_cols);
    M.SetRandn();

    Real alpha =
        static_cast<Real>((Rand() % num_rows2)) / static_cast<Real>(num_rows1);

    CuMatrix<Real> N(num_rows2, num_cols), O(num_rows2, num_cols);
    std::vector<Real*> reorder_dst(num_rows1, NULL);
    unordered_map<MatrixIndexT, bool> used_index;
    for (int32 i = 0; i < num_rows1; i++) {
      MatrixIndexT index = -1 + (Rand() % (num_rows2 + 1));
      if (used_index.find(index) == used_index.end()) {
        used_index[index] = true;
      } else {
        index = -1;
      }
      if (index != -1) {
        reorder_dst[i] = N.RowData(index);
        for (int32 j = 0; j < num_cols; j++)
          O(index, j) += alpha * M(i, j);
      }
    }

    CuArray<Real*> reorder_dst_cuda(reorder_dst);
    M.AddToRows(alpha, reorder_dst_cuda);

    AssertEqual(N, O);
  }
}


template<typename Real>
void UnitTestCuMatrixCopyCross() {
  for (int32 i = 0; i < 2; i++) {
    int32 M = 100 + Rand() % 255, N = 100 + Rand() % 255;
    if (Rand() % 3 == 0) { M = 0; N = 0; }
    CuMatrix<Real> mat1(M, N);
    mat1.SetRandn();
    if (i % 2 == 0) {
      CuMatrix<float> mat2(M, N);
      mat2.CopyFromMat(mat1);
      CuMatrix<Real> mat3(M, N);
      mat3.CopyFromMat(mat2);
      AssertEqual(mat1, mat3);
    } else {
      CuMatrix<float> mat2(N, M);
      mat2.CopyFromMat(mat1, kTrans);
      CuMatrix<Real> mat3(M, N);
      mat3.CopyFromMat(mat2, kTrans);
      AssertEqual(mat1, mat3);
    }
  }
}

template<typename Real> void UnitTestCuMatrixCopyCross2() {
  for (int32 i = 0; i < 2; i++) {
    int32 M = 100 + Rand() % 255, N = 100 + Rand() % 255;
    if (Rand() % 3 == 0) { M = 0; N = 0; }
    CuMatrix<Real> mat1(M, N);
    mat1.SetRandn();
    Matrix<float> mat2(M, N);
    mat2.CopyFromMat(mat1);
    CuMatrix<Real> mat3(M, N);
    mat3.CopyFromMat(mat2);
    AssertEqual(mat1, mat3);
  }
}

template<typename Real>
static void UnitTestCuMatrixSumColumnRanges() {
  for (int32 p = 0; p < 2; p++) {
    MatrixIndexT num_cols1 = 10 + Rand() % 10,
        num_cols2 = 10 + Rand() % 10,
        num_rows = 10 + Rand() % 10;
    Matrix<Real> src(num_rows, num_cols1);
    Matrix<Real> dst(num_rows, num_cols2);
    std::vector<Int32Pair> indices(num_cols2);
    for (int32 i = 0; i < num_cols2; i++) {
      indices[i].first = Rand() % num_cols1;
      int32 headroom = num_cols1 - indices[i].first,
        size = (Rand() % headroom) + 1;
      indices[i].second = indices[i].first + size;
      KALDI_ASSERT(indices[i].second >= indices[i].first &&
                   indices[i].second <= num_cols1 &&
                   indices[i].first >= 0);
      // In the test we allow second == first.
    }
    src.SetRandn();
    // Simple computation:
    for (MatrixIndexT i = 0; i < num_rows; i++) {
      for (MatrixIndexT j = 0; j < num_cols2; j++) {
        int32 start = indices[j].first, end = indices[j].second;
        Real sum = 0.0;
        for (MatrixIndexT j2 = start; j2 < end; j2++)
          sum += src(i, j2);
        dst(i, j) = sum;
      }
    }
    CuMatrix<Real> cu_src(src);
    CuMatrix<Real> cu_dst(num_rows, num_cols2, kUndefined);
    CuArray<Int32Pair> indices_tmp(indices);
    cu_dst.SumColumnRanges(cu_src, indices_tmp);
    Matrix<Real> dst2(cu_dst);
    AssertEqual(dst, dst2);
  }
}


template<typename Real>
static void UnitTestCuMatrixAddRowRanges() {
  for (int32 p = 0; p < 10; p++) {
    MatrixIndexT num_rows1 = 10 + Rand() % 10,
        num_rows2 = 10 + Rand() % 10,
        num_cols = 10 + Rand() % 10;
    Matrix<Real> src(num_rows1, num_cols); src.SetRandn();
    Matrix<Real> dst(num_rows2, num_cols); dst.SetRandn();

    // Computes the indexes.
    std::vector<Int32Pair> indexes(num_rows2);
    for (MatrixIndexT i = 0; i < num_rows2; i++) {
      indexes[i].first = Rand() % num_rows1;
      int32 headroom = num_rows1 - indexes[i].first,
            size = (Rand() % headroom) + 1;
      indexes[i].second = indexes[i].first + size;
      KALDI_ASSERT(indexes[i].second >= indexes[i].first &&
                   indexes[i].second <= num_rows1 &&
                   indexes[i].first >= 0);
    }
    // Computes reference matrix.
    Matrix<Real> dst1(dst);
    for (MatrixIndexT i = 0; i < num_rows2; i++) {
      int32 start = indexes[i].first, end = indexes[i].second;
      for (MatrixIndexT j = 0; j < num_cols; j++) {
        for (MatrixIndexT i2 = start; i2 < end; i2++)
          dst1(i, j) += src(i2, j);
      }
    }

    CuMatrix<Real> cu_src(src);
    CuMatrix<Real> cu_dst(dst);
    CuArray<Int32Pair> cu_indexes(indexes);
    cu_dst.AddRowRanges(cu_src, cu_indexes);
    Matrix<Real> dst2(cu_dst);
    AssertEqual(dst1, dst2);
  }
}


template<typename Real>
static void UnitTestCuMatrixCopyCols() {
  for (int32 p = 0; p < 2; p++) {
    MatrixIndexT num_cols1 = 10 + Rand() % 10,
        num_cols2 = 10 + Rand() % 10,
        num_rows = 10 + Rand() % 10;
    CuMatrix<Real> M(num_rows, num_cols1);
    M.SetRandn();

    CuMatrix<Real> N(num_rows, num_cols2), O(num_rows, num_cols2);
    std::vector<int32> reorder(num_cols2);
    for (int32 i = 0; i < num_cols2; i++)
      reorder[i] = -1 + (Rand() % (num_cols1 + 1));

    CuArray<int32> reorder_gpu(reorder);
    N.CopyCols(M, reorder_gpu);

    for (int32 i = 0; i < num_rows; i++)
      for (int32 j = 0; j < num_cols2; j++)
        if (reorder[j] < 0) O(i, j) = 0;
        else O(i, j) = M(i, reorder[j]);
    AssertEqual(N, O);
  }
}


template<typename Real>
static void UnitTestCuMatrixAddCols() {
  for (int32 p = 0; p < 2; p++) {
    MatrixIndexT num_cols1 = 10 + Rand() % 10,
        num_cols2 = 10 + Rand() % 10,
        num_rows = 10 + Rand() % 10;
    CuMatrix<Real> M(num_rows, num_cols1);
    M.SetRandn();

    CuMatrix<Real> N(num_rows, num_cols2), O(num_rows, num_cols2);
    std::vector<int32> reorder(num_cols2);
    for (int32 i = 0; i < num_cols2; i++)
      reorder[i] = -1 + (Rand() % (num_cols1 + 1));

    CuArray<int32> reorder_gpu(reorder);
    N.AddCols(M, reorder_gpu);

    for (int32 i = 0; i < num_rows; i++)
      for (int32 j = 0; j < num_cols2; j++)
        if (reorder[j] < 0) O(i, j) = 0;
        else O(i, j) = M(i, reorder[j]);
    AssertEqual(N, O);
  }
}


template<typename Real>
static void UnitTestCuMatrixApplyFloor() {

  for (int32 i = 0; i < 3; i++) {
    BaseFloat floor = 0.33 * (Rand() % 6);

    Matrix<Real> H(10 + Rand() % 600, 10 + Rand() % 20);
    H.SetRandn();
    if (i == 2) { Matrix<Real> tmp(H, kTrans); H = tmp; }

    CuMatrix<Real> cH(H);

    cH.ApplyFloor(floor);

    H.ApplyFloor(floor);
    Matrix<Real> H2(cH);

    AssertEqual(H, H2);
  }
}

template<typename Real>
static void UnitTestCuMatrixApplyCeiling() {

  for (int32 i = 0; i < 3; i++) {
    BaseFloat ceiling = 0.33 * (Rand() % 6);

    Matrix<Real> H(10 + Rand() % 600, 10 + Rand() % 20);
    H.SetRandn();
    if (i == 2) { Matrix<Real> tmp(H,kTrans); H = tmp; }

    CuMatrix<Real> cH(H);

    cH.ApplyCeiling(ceiling);

    H.ApplyCeiling(ceiling);
    Matrix<Real> H2(cH);

    AssertEqual(H, H2);
  }
}

template<typename Real>
static void UnitTestCuMatrixApplyHeaviside() {

  for (int32 i = 0; i < 1; i++) {
    Matrix<Real> H(10 + Rand() % 60, 10 + Rand() % 20);
    H.SetRandn();
    H.Row(0).Set(0.0);
    if (i == 2) { Matrix<Real> tmp(H, kTrans); H = tmp; }


    CuMatrix<Real> cH(H);

    cH.ApplyHeaviside();
    H.ApplyHeaviside();
    Matrix<Real> H2(cH);
    AssertEqual(H, H2);
  }
}


template<typename Real>
static void UnitTestCuMatrixHeaviside() {

  for (int32 i = 0; i < 1; i++) {
    Matrix<Real> H(10 + Rand() % 60, 10 + Rand() % 20);
    H.SetRandn();
    H.Row(0).Set(0.0);
    if (i == 2) { Matrix<Real> tmp(H, kTrans); H = tmp; }

    CuMatrix<Real> cH(H);
    CuMatrix<Real> cH2(H.NumRows(), H.NumCols(), kUndefined);
    cH2.Heaviside(cH);
    H.ApplyHeaviside();
    Matrix<Real> H2(cH2);
    AssertEqual(H, H2);
  }
}


template<typename Real>
static void UnitTestCuMatrixMulElements() {
  for (int32 i = 0; i < 2; i++) {
    MatrixIndexT dimM = 100 + Rand() % 256, dimN = 100 + Rand() % 256;

    Matrix<Real> Ha(dimM, dimN);
    Matrix<Real> Hb(dimM, dimN);
    Ha.SetRandn();
    Hb.SetRandn();

    CuMatrix<Real> Da(dimM, dimN);
    CuMatrix<Real> Db(dimM, dimN);
    Da.CopyFromMat(Ha);
    Db.CopyFromMat(Hb);

    Da.MulElements(Db);
    Ha.MulElements(Hb);

    Matrix<Real> Ha2(dimM, dimN);
    Da.CopyToMat(&Ha2);

    AssertEqual(Ha,Ha2);
  }
}

template<typename Real>
static void UnitTestCuMatrixDivElements() {
  for (int32 i = 0; i < 2; i++) {
    MatrixIndexT dimM = 100 + Rand() % 256, dimN = 100 + Rand() % 256;

    Matrix<Real> Ha(dimM, dimN);
    Matrix<Real> Hb(dimM, dimN);
    Ha.SetRandn();
    Hb.SetRandn();

    CuMatrix<Real> Da(dimM, dimN);
    CuMatrix<Real> Db(dimM, dimN);
    Da.CopyFromMat(Ha);
    Db.CopyFromMat(Hb);

    Da.DivElements(Db);
    Ha.DivElements(Hb);

    Matrix<Real> Ha2(dimM, dimN);
    Da.CopyToMat(&Ha2);

    AssertEqual(Ha,Ha2);
  }
}

template<typename Real>
static void UnitTestCuMatrixMax() {
  Matrix<Real> Ha(100,100);
  Matrix<Real> Hb(100,100);
  Ha.SetRandn();
  Hb.SetRandn();

  CuMatrix<Real> Da(100,100);
  CuMatrix<Real> Db(100,100);
  Da.CopyFromMat(Ha);
  Db.CopyFromMat(Hb);

  Da.Max(Db);
  Ha.Max(Hb);

  Matrix<Real> Ha2(100,100);
  Da.CopyToMat(&Ha2);

  AssertEqual(Ha,Ha2);
}

template<typename Real>
static void UnitTestCuMatrixMin() {
  Matrix<Real> Ha(100,100);
  Matrix<Real> Hb(100,100);
  Ha.SetRandn();
  Hb.SetRandn();

  CuMatrix<Real> Da(100,100);
  CuMatrix<Real> Db(100,100);
  Da.CopyFromMat(Ha);
  Db.CopyFromMat(Hb);

  Da.Min(Db);
  Ha.Min(Hb);

  Matrix<Real> Ha2(100,100);
  Da.CopyToMat(&Ha2);

  AssertEqual(Ha, Ha2);
}



template<typename Real>
static void UnitTestCuMatrixMulColsVec() {
  Matrix<Real> Hm(100,99);
  Vector<Real> Hv(99);
  Hm.SetRandn();
  InitRand(&Hv);

  CuMatrix<Real> Dm(100,99);
  CuVector<Real> Dv(99);
  Dm.CopyFromMat(Hm);
  Dv.CopyFromVec(Hv);

  Dm.MulColsVec(Dv);
  Hm.MulColsVec(Hv);

  Matrix<Real> Hm2(100,99);
  Dm.CopyToMat(&Hm2);

  AssertEqual(Hm,Hm2);
}



template<typename Real>
static void UnitTestCuMatrixMulRowsVec() {
  for (int32 i = 0; i < 2; i++) {
    int32 dimM = 100 + Rand() % 200, dimN = 100 + Rand() % 200;
   // int32 dimM = 256, dimN = 256;
    Matrix<Real> Hm(dimM, dimN);
    Vector<Real> Hv(dimM);
    Hm.SetRandn();
    InitRand(&Hv);

    CuMatrix<Real> Dm(dimM, dimN);
    CuVector<Real> Dv(dimM);
    Dm.CopyFromMat(Hm);
    Dv.CopyFromVec(Hv);

    Dm.MulRowsVec(Dv);
    Hm.MulRowsVec(Hv);

    Matrix<Real> Hm2(dimM, dimN);
    Dm.CopyToMat(&Hm2);

    AssertEqual(Hm,Hm2);
  }
}

template<typename Real>
static void UnitTestCuMatrixMulRowsGroupMat() {
  for (int32 i = 0; i < 2; i++) {
    int32 dimM = 100 + Rand() % 200, dimNs = 100 + Rand() % 200;
    int32 group_size = 1 + Rand() % 10;
    //int32 group_size = 1;
    int32 dimN = group_size * dimNs;
    Matrix<Real> Hm(dimM, dimN);
    Matrix<Real> Hs(dimM, dimNs);
    Hm.SetRandn();
    Hs.SetRandn();

    CuMatrix<Real> Dm(dimM, dimN);
    CuMatrix<Real> Ds(dimM, dimNs);
    Dm.CopyFromMat(Hm);
    Ds.CopyFromMat(Hs);

    Dm.MulRowsGroupMat(Ds);
    Hm.MulRowsGroupMat(Hs);

    Matrix<Real> Hm2(dimM, dimN);
    Dm.CopyToMat(&Hm2);
    AssertEqual(Hm,Hm2);
  }
}

template<typename Real>
static void UnitTestCuMatrixDiffGroupPnorm() {
  Real p[] = { 1.234, 2.345, 1, 2, std::numeric_limits<Real>::infinity() };
  for (int i = 0; i < 2 * sizeof(p) / sizeof(Real); i++) {
    int32 dimM = 100 + Rand() % 200, dimNs = 100 + Rand() % 200;
    int32 group_size = 1 + Rand() % 10;
    BaseFloat power = p[i / 2];
    int32 dimN = group_size * dimNs;
    Matrix<Real> Hiv(dimM, dimN);
    Matrix<Real> Hov(dimM, dimNs);
    Matrix<Real> Hid(dimM, dimN);
    Matrix<Real> Hod(dimM, dimNs);
    Hiv.SetRandn();
    Hod.SetRandn();
    if (i % 2 == 0)
      Hiv.ApplyFloor(0.0); // will put some zeros in the matrix.. harder to
                           // do derivatives.
    Hov.GroupPnorm(Hiv, power);
    CuMatrix<Real> Div(dimM, dimN);
    CuMatrix<Real> Dov(dimM, dimNs);
    CuMatrix<Real> Did(dimM, dimN);
    CuMatrix<Real> Dod(dimM, dimNs);
    Div.CopyFromMat(Hiv);
    Dod.CopyFromMat(Hod);
    Dov.CopyFromMat(Hov);

    // GPU
    Did.DiffGroupPnorm(Div, Dov, Dod, power);

    // CPU
    Hid.GroupPnormDeriv(Hiv, Hov, power);
    Hid.MulRowsGroupMat(Hod);

    Matrix<Real> Hid2(dimM, dimN);
    Did.CopyToMat(&Hid2);
    AssertEqual(Hid, Hid2);
  }
}


template<typename Real>
static void UnitTestCuMatrixGroupMaxDeriv() {
  int32 dimM = 100 + Rand() % 200, dimNs = 100 + Rand() % 200;
  int32 group_size = 1 + Rand() % 10;
  // int32 dimM = 256, dimNs = 2;
  // int32 group_size = 2;
  int32 dimN = group_size * dimNs;
  Matrix<Real> Hm(dimM, dimN);
  Matrix<Real> Hr(dimM, dimN);
  Matrix<Real> Hs(dimM, dimNs);
  Hs.SetRandn();
  if (rand () % 2 == 0)
    Hm.ApplyFloor(0.0); // will put some zeros in the matrix.. harder to
                        // do derivatives.
  Hs.GroupMax(Hm);

  CuMatrix<Real> Dm(dimM, dimN);
  CuMatrix<Real> Dr(dimM, dimN);
  CuMatrix<Real> Ds(dimM, dimNs);
  Dm.CopyFromMat(Hm);
  Dr.CopyFromMat(Hr);
  Ds.CopyFromMat(Hs);

  // KALDI_LOG << "Hr " << Hr << " Dr " << Dr << "Ds" << Ds << " Hs " << Hs ;
  Dr.GroupMaxDeriv(Dm, Ds);
  Hr.GroupMaxDeriv(Hm, Hs);

  // KALDI_LOG << "Hr " << Hr << " Dr " << Dr << "Ds" << Ds << " Hs " << Hs ;
  Matrix<Real> Hr2(dimM, dimN);
  Dr.CopyToMat(&Hr2);
  AssertEqual(Hr,Hr2);
}

template<typename Real> static void UnitTestCuMatrixAddDiagVecMat() {
  for (int p = 0; p < 4; p++) {
    MatrixIndexT dimM = 100 + Rand() % 255, dimN = 100 + Rand() % 255;
    //MatrixIndexT dimM = 10 + Rand() % 2, dimN = 10 + Rand() % 2;
    Real alpha = 0.43243, beta = 1.423;
    CuMatrix<Real> M(dimM, dimN), N(dimM, dimN);
    M.SetRandn();
    N.SetRandn();
    MatrixTransposeType trans = (p % 2 == 0 ? kNoTrans : kTrans);
    if (trans == kTrans)
      N.Transpose();

    KALDI_ASSERT(M.Sum() != 0.0);
    KALDI_ASSERT(N.Sum() != 0.0);

    CuVector<Real> V(dimM);
    V.SetRandn();

    KALDI_ASSERT(V.Sum() != 0.0);

    CuMatrix<Real> Mcheck(M);

    for (int32 r = 0; r < dimM; r++) {
      CuSubVector<Real> Mcheckrow(Mcheck, r);
      CuVector<Real> Nrow(dimN);
      if (trans == kTrans) Nrow.CopyColFromMat(N, r);
      else Nrow.CopyFromVec(N.Row(r));
      Mcheckrow.Scale(beta);
      Mcheckrow.AddVec(alpha * V(r), Nrow);
    }

    M.AddDiagVecMat(alpha, V, N, trans, beta);
    AssertEqual(M, Mcheck);
    KALDI_ASSERT(M.Sum() != 0.0);
  }
}

template<typename Real> static void UnitTestCuMatrixAddMatDiagVec() {
  // M <- alpha * N[^T] * diag(v) + beta * M
  for (int p = 0; p < 2; p++) {
    MatrixIndexT dimM = 100 + Rand() % 255, dimN = 100 + Rand() % 255;
    Real alpha = 0.43243, beta = 1.423;

    CuMatrix<Real> M(dimM, dimN), N(dimM, dimN), buf(dimM, dimN);
    M.SetRandn();
    N.SetRandn();
    buf.CopyFromMat(N);
    MatrixTransposeType trans = (p % 2 == 0 ? kNoTrans : kTrans);
    if (trans == kTrans)
      N.Transpose();

    CuVector<Real> V(dimN);
    V.SetRandn();

    CuMatrix<Real> Mcheck(M);
    Mcheck.Scale(beta);
    buf.MulColsVec(V);
    Mcheck.AddMat(alpha, buf, kNoTrans);

    M.AddMatDiagVec(alpha, N, trans, V, beta);
    AssertEqual(M, Mcheck);
    KALDI_ASSERT(M.Sum() != 0.0);
  }
}

template<typename Real> static void UnitTestCuMatrixAddMatMatElements() {
  // M <- alpha *(A .* B) + beta * M
  MatrixIndexT dimM = 100 + Rand() % 255, dimN = 100 + Rand() % 255;
  Real alpha = 0.43243, beta = 1.423;
  CuMatrix<Real> M(dimM, dimN), A(dimM, dimN), B(dimM, dimN), buf(dimM, dimN);
  M.SetRandn();
  A.SetRandn();
  B.SetRandn();

  CuMatrix<Real> Mcheck(M);
  buf.CopyFromMat(A); buf.MulElements(B);
  Mcheck.Scale(beta); Mcheck.AddMat(alpha, buf, kNoTrans);

  M.AddMatMatElements(alpha, A, B, beta);
  AssertEqual(M, Mcheck);
  KALDI_ASSERT(M.Sum() != 0.0);
}

template<typename Real> static void UnitTestCuMatrixSetMatMatDivMat() {
  // M = a * b / c (by element; when c = 0, M = a)
  MatrixIndexT dimM = 100 + Rand() % 255, dimN = 100 + Rand() % 255;
  CuMatrix<Real> M(dimM, dimN), A(dimM, dimN), B(dimM, dimN), C(dimM, dimN);
  CuMatrix<Real> ref(dimM, dimN);
  M.SetRandn();
  A.SetRandn();
  B.SetRandn();
  C.SetRandn();

  M.SetMatMatDivMat(A,B,C);
  ref.AddMatMatElements(1.0, A, B, 0.0);
  ref.DivElements(C);
  AssertEqual(M, ref);

  C.SetZero();
  M.SetMatMatDivMat(A,B,C);
  AssertEqual(M, A);
}

template<typename Real>
static void UnitTestCuMatrixDivRowsVec() {
  MatrixIndexT dimM = 1000, dimN = 5;
  Matrix<Real> Hm(dimM, dimN);
  Vector<Real> Hv(dimM);
  Hm.SetRandn();
  InitRand(&Hv);

  CuMatrix<Real> Dm(dimM, dimN);
  CuVector<Real> Dv(dimM);
  Dm.CopyFromMat(Hm);
  Dv.CopyFromVec(Hv);

  Dm.DivRowsVec(Dv);
  Hv.InvertElements();
  Hm.MulRowsVec(Hv);

  Matrix<Real> Hm2(dimM, dimN);
  Dm.CopyToMat(&Hm2);

  AssertEqual(Hm, Hm2);
}



template<typename Real>
static void UnitTestCuMatrixAddMat() {
  Matrix<Real> Ha(100,100);
  Matrix<Real> Hb(100,100);
  Ha.SetRandn();
  Hb.SetRandn();

  CuMatrix<Real> Da(100,100);
  CuMatrix<Real> Db(100,100);
  Da.CopyFromMat(Ha);
  Db.CopyFromMat(Hb);

  Da.AddMat(0.5,Db);
  Ha.AddMat(0.5,Hb);

  Matrix<Real> Ha2(100,100);
  Da.CopyToMat(&Ha2);

  AssertEqual(Ha,Ha2);

  //check use with submatrix
  CuMatrix<Real> mat1(10,10,kSetZero);
  mat1.AddMat(1.0,Da.Range(5,10,12,10)); //different stride for mat1,mat2
  CuMatrix<Real> mat2(Da.Range(5,10,12,10));
  AssertEqual(mat1,mat2);

  for (int i = 0; i < 10; i++) {
    int32 N = 5 * (10 + Rand() % 10),  M = 100 + Rand() % 50;
    Matrix<Real> Hc(N,M);
    Matrix<Real> Hd(M,N);
    Hc.SetRandn();
    Hd.SetRandn();

    CuMatrix<Real> Dc(N,M);
    CuMatrix<Real> Dd(M,N);
    Dc.CopyFromMat(Hc);
    Dd.CopyFromMat(Hd);

    Real alpha = 0.5;
    Dc.AddMat(alpha,Dd,kTrans);
    Hc.AddMat(alpha,Hd,kTrans);

    Matrix<Real> Hc2(N,M);
    Dc.CopyToMat(&Hc2);
    AssertEqual(Hc,Hc2);

    // check use with submatrix
    CuMatrix<Real> mat3(N/5,M,kSetZero);
    mat3.AddMat(1.0, Dd.Range(0,M,0,N/5),kTrans);

    CuMatrix<Real> mat4(Dd.Range(0,M,0,N/5),kTrans);
    AssertEqual(mat3,mat4);
  }
}

template<typename Real>
static void UnitTestCuMatrixAddMatBlocks() {
  int32 num_row_blocks = 10, num_col_blocks = 20;
  Matrix<Real> Ha1(100, 100), Ha2(100, 100);
  Matrix<Real> Hb(100 * num_row_blocks, 100 * num_col_blocks);
  Ha1.SetRandn();
  Ha2.SetRandn();
  Hb.SetRandn();

  CuMatrix<Real> Da1(100, 100), Da2(100, 100);
  CuMatrix<Real> Db(100 * num_row_blocks, 100 * num_col_blocks);
  Da1.CopyFromMat(Ha1);
  Da2.CopyFromMat(Ha2);
  Db.CopyFromMat(Hb);

  for (int32 i = 0; i < num_row_blocks; i++) {
    for (int32 j = 0; j < num_col_blocks; j++) {
      SubMatrix<Real> Hs(Hb.Range(i * 100, 100, j * 100, 100));
      Ha1.AddMat(0.5, Hs, kNoTrans);
      Ha2.AddMat(0.5, Hs, kTrans);
    }
  }

  Da1.AddMatBlocks(0.5, Db, kNoTrans);
  Da2.AddMatBlocks(0.5, Db, kTrans);
  Matrix<Real> Ha11(100, 100);
  Da1.CopyToMat(&Ha11);
  AssertEqual(Ha1,Ha11);
  Matrix<Real> Ha22(100, 100);
  Da2.CopyToMat(&Ha22);
  AssertEqual(Ha2,Ha22);
}

template<typename Real>
static void UnitTestCuMatrixReduceSum() {
  int32 M = 100 + Rand() % 300, N = 100 + Rand() % 300;
  CuMatrix<Real> A(M, N);
  A.SetRandn();
  Matrix<Real> mA(A);
  KALDI_ASSERT(ApproxEqual(mA.Sum(), A.Sum()));
}

template<typename Real>
static void UnitTestCuMatrixReduceMax() {
  int32 M = 100 + Rand() % 300, N = 100 + Rand() % 300;
  CuMatrix<Real> A(M, N);
  A.SetRandn();
  Matrix<Real> mA(A);
  KALDI_ASSERT(ApproxEqual(mA.Max(), A.Max()));
}

template<typename Real>
static void UnitTestCuMatrixReduceMin() {
  int32 M = 100 + Rand() % 300, N = 100 + Rand() % 300;
  CuMatrix<Real> A(M, N);
  A.SetRandn();
  Matrix<Real> mA(A);
  KALDI_ASSERT(ApproxEqual(mA.Min(), A.Min()));
}

template<typename Real>
static void UnitTestCuMatrixAddVecToCols() {
  Matrix<Real> Hm(100,99);
  Vector<Real> Hv(100);
  Hm.SetRandn();
  InitRand(&Hv);

  CuMatrix<Real> Dm(100,99);
  CuVector<Real> Dv(100);
  Dm.CopyFromMat(Hm);
  Dv.CopyFromVec(Hv);

  Dm.AddVecToCols(0.5,Dv);
  Hm.AddVecToCols(0.5,Hv);

  Matrix<Real> Hm2(100,99);
  Dm.CopyToMat(&Hm2);

  AssertEqual(Hm,Hm2);
}



template<typename Real>
static void UnitTestCuMatrixAddVecToRows() {
  Matrix<Real> Hm(100,99);
  Vector<Real> Hv(99);
  Hm.SetRandn();
  InitRand(&Hv);

  CuMatrix<Real> Dm(100,99);
  CuVector<Real> Dv(99);
  Dm.CopyFromMat(Hm);
  Dv.CopyFromVec(Hv);

  Dm.AddVecToRows(0.5,Dv);
  Hm.AddVecToRows(0.5,Hv);

  Matrix<Real> Hm2(100,99);
  Dm.CopyToMat(&Hm2);

  AssertEqual(Hm,Hm2);
}


template<typename Real>
static void UnitTestCuMatrixSymAddMat2() {
  for (int32 i = 0; i < 2; i++) {
    int32 dimM = 10 + Rand() % 200, dimN = 10 + Rand() % 30;
    if (i == 8) {
      dimM = 0;
      dimN = 0;
    }
    CuMatrix<Real> M(dimM, dimM); // square matrix..
    CuMatrix<Real> N(dimM, dimN);
    M.SetRandn();
    N.SetRandn();
    MatrixTransposeType trans = (i % 2 == 0 ? kTrans : kNoTrans),
        other_trans = (trans == kTrans ? kNoTrans : kTrans);
    if (trans == kTrans) N.Transpose();
    CuMatrix<Real> M2(M);
    Real alpha = 0.3, beta = 1.75432;
    M.SymAddMat2(alpha, N, trans, beta);

    M2.AddMatMat(alpha, N, trans, N, other_trans, beta);

    CuTpMatrix<Real> T1(M), T2(M2);
    CuMatrix<Real> X1(T1), X2(T2); // so we can test equality.
    AssertEqual(X1, X2);
    KALDI_ASSERT(dimM == 0 || X1.Trace() != 0);
  }
}



template<typename Real>
static void UnitTestCuMatrixSymInvertPosDef() {
  for (int32 i = 0; i < 2; i++) {
    int32 dimM = 10 + Rand() % 200, dimN = dimM + 20;
    // dimN > dimM, so will be PSD almost surely.
    if (i == 8) {
      dimM = 0;
      dimN = 0;
    }
    if (i == 0) {
      dimM = 2;
      dimN = 5;
    }
    if (i == 1) {
      dimM = 9;
      dimN = 20;
    }
    CuMatrix<Real> M(dimM, dimM); // square matrix..
    CuMatrix<Real> N(dimM, dimN);
    N.SetRandn();
    MatrixTransposeType trans = (i % 2 == 0 ? kTrans : kNoTrans);
    // MatrixTranposeType other_trans = (trans == kTrans ? kNoTrans : kTrans);

    if (trans == kTrans) N.Transpose();
    CuMatrix<Real> M2(M);
    Real alpha = 0.3, beta = 1.75432;
    M.SymAddMat2(alpha, N, trans, beta);
    // M.AddMatMat(alpha, N, trans, N, other_trans, beta);
    CuSpMatrix<Real> spTemp(M, kTakeLower);
    SpMatrix<Real> S(spTemp);
    S.Invert();
    CuSpMatrix<Real> spTemp2(M, kTakeLower);
    CuMatrix<Real> M_orig(spTemp2);
    M.SymInvertPosDef();
    CuSpMatrix<Real> spTemp3(M, kTakeLower);
    CuMatrix<Real> M_inverted(spTemp3);
    CuMatrix<Real> M_prod(dimM, dimM);
    M_prod.AddMatMat(Real(1.0), M_orig, kNoTrans, M_inverted, kNoTrans, Real(0.0));
    KALDI_ASSERT(M_prod.IsUnit());
    CuSpMatrix<Real> spTemp4(M, kTakeLower);
    SpMatrix<Real> S2(spTemp4);
    KALDI_ASSERT(ApproxEqual(S, S2, (Real)0.1));
    KALDI_ASSERT(dimM == 0 || S.Trace() != 0);
  }
}


template<typename Real>
static void UnitTestCuMatrixAddMatMat() {
  Matrix<Real> Ha(200,100);
  Matrix<Real> Hb(100,200);
  Matrix<Real> Hc1(200,200);
  Matrix<Real> Hc2(100,100);
  Ha.SetRandn();
  Hb.SetRandn();

  CuMatrix<Real> Da(200,100);
  CuMatrix<Real> Db(100,200);
  Da.CopyFromMat(Ha);
  Db.CopyFromMat(Hb);
  CuMatrix<Real> Dc1(200,200);
  CuMatrix<Real> Dc2(100,100);

  Dc1.AddMatMat(0.5f,Da,kNoTrans,Db,kNoTrans,0.0f);
  Dc2.AddMatMat(0.5f,Da,kTrans,Db,kTrans,0.0f);
  Hc1.AddMatMat(0.5f,Ha,kNoTrans,Hb,kNoTrans,0.0f);
  Hc2.AddMatMat(0.5f,Ha,kTrans,Hb,kTrans,0.0f);

  Matrix<Real> Hc1a(200,200);
  Matrix<Real> Hc2a(100,100);
  Dc1.CopyToMat(&Hc1a);
  Dc2.CopyToMat(&Hc2a);

  AssertEqual(Hc1,Hc1a);
  AssertEqual(Hc2,Hc2a);
}


template<typename Real>
static void UnitTestCuMatrixAddVecVec() {
  Vector<Real> x(100);
  Vector<Real> y(200);
  x.SetRandn();
  y.SetRandn();

  CuVector<Real> Cux(100);
  CuVector<Real> Cuy(200);
  Cux.CopyFromVec(x);
  Cuy.CopyFromVec(y);

  Matrix<Real> A(100,200);
  CuMatrix<Real> CuA(100,200);

  A.AddVecVec(0.5f, x, y);
  CuA.AddVecVec(0.5f, Cux, Cuy);
  Matrix<Real> A2(100, 200);
  CuA.CopyToMat(&A2);

  AssertEqual(A,A2);
}


template<typename Real>
static void UnitTestCuMatrixAddMatMatBatched() {
  // Random stride is disabled as AddMatMatBatched requires consistent stride
#if HAVE_CUDA == 1
  bool old_mode = CuDevice::Instantiate().SetDebugStrideMode(false);
#endif
  const int32 batchCount = 10;
  std::vector<Matrix<Real>* > Ha(batchCount), Hb(batchCount), Hc1(batchCount), Hc2(batchCount);
  std::vector<CuMatrix<Real>* > Da(batchCount), Db(batchCount), Dc1(batchCount), Dc2(batchCount);
  std::vector<SubMatrix<Real>* > HA, HB, HC1, HC2;
  std::vector<CuSubMatrix<Real>* > DA, DB, DC1, DC2;

  for (int32 i = 0; i < batchCount; i++) {
    // first create a Matrix intance and then creat a SubMatrix instance from that
    Ha[i] = new Matrix<Real>(200, 100);
    Hb[i] = new Matrix<Real>(100, 200);
    Hc1[i] = new Matrix<Real>(200, 200);
    Hc2[i] = new Matrix<Real>(100, 100);
    Ha[i]->SetRandn();
    Hb[i]->SetRandn();
    HA.push_back(new SubMatrix<Real>(*(Ha[i]), 0, Ha[i]->NumRows(), 0,
                                     Ha[i]->NumCols()));
    HB.push_back(new SubMatrix<Real>(*(Hb[i]), 0, Hb[i]->NumRows(), 0,
                                     Hb[i]->NumCols()));
    HC1.push_back(new SubMatrix<Real>(*(Hc1[i]), 0, Hc1[i]->NumRows(), 0,
                                      Hc1[i]->NumCols()));
    HC2.push_back(new SubMatrix<Real>(*(Hc2[i]), 0, Hc2[i]->NumRows(), 0,
                                      Hc2[i]->NumCols()));

    // first create a CuMatrix intance and then creat a CuSubMatrix instance from that
    Da[i] = new CuMatrix<Real>(200, 100);
    Db[i] = new CuMatrix<Real>(100, 200);
    Dc1[i] = new CuMatrix<Real>(200, 200);
    Dc2[i] = new CuMatrix<Real>(100, 100);
    Da[i]->CopyFromMat(*(Ha[i]));
    Db[i]->CopyFromMat(*(Hb[i]));
    DA.push_back(new CuSubMatrix<Real>(*(Da[i]), 0, Da[i]->NumRows(), 0,
                                       Da[i]->NumCols()));
    DB.push_back(new CuSubMatrix<Real>(*(Db[i]), 0, Db[i]->NumRows(), 0,
                                       Db[i]->NumCols()));
    DC1.push_back(new CuSubMatrix<Real>(*(Dc1[i]), 0, Dc1[i]->NumRows(), 0,
                                        Dc1[i]->NumCols()));
    DC2.push_back(new CuSubMatrix<Real>(*(Dc2[i]), 0, Dc2[i]->NumRows(), 0,
                                        Dc2[i]->NumCols()));
  }

  AddMatMatBatched(static_cast<Real>(0.5f), DC1, DA, kNoTrans, DB, kNoTrans,
                   static_cast<Real>(0.0f));
  AddMatMatBatched(static_cast<Real>(0.5f), DC2, DA, kTrans, DB, kTrans,
                   static_cast<Real>(0.0f));

  // used to store results from DC1 and DC2 for equality check
  Matrix<Real> Hca1(200,200);
  Matrix<Real> Hca2(100,100);

  // equality check
  for (int32 i = 0; i< batchCount; i++) {
    (*HC1[i]).AddMatMat(0.5f, *(HA[i]), kNoTrans, *(HB[i]), kNoTrans, 0.0f);
    (*HC2[i]).AddMatMat(0.5f, *(HA[i]), kTrans, *(HB[i]), kTrans, 0.0f);
    DC1[i]->CopyToMat(&Hca1);
    DC2[i]->CopyToMat(&Hca2);
    AssertEqual(*(HC1[i]), Hca1);
    AssertEqual(*(HC2[i]), Hca2);
    delete Ha[i]; delete Hb[i]; delete Hc1[i]; delete Hc2[i];
    delete HA[i]; delete HB[i]; delete HC1[i]; delete HC2[i];
    delete Da[i]; delete Db[i]; delete Dc1[i]; delete Dc2[i];
    delete DA[i]; delete DB[i]; delete DC1[i]; delete DC2[i];
  }
#if HAVE_CUDA == 1
  CuDevice::Instantiate().SetDebugStrideMode(old_mode);
#endif
}


template<typename Real>
static void UnitTestCuMatrixAddToDiag() {
  for (int32 i = 0; i < 10; i++) {
    int32 dimM = 100 + Rand() % 200, dimN = 100 + Rand() % 200;
    Matrix<Real> M(dimM, dimN);
    CuMatrix<Real> Mc(M);
    Real alpha = 5.5;
    M.AddToDiag(alpha);
    Mc.AddToDiag(alpha);
    Matrix<Real> M2(Mc);
    AssertEqual(M, M2);
  }
}

template<typename Real>
static void UnitTestCuMatrixAdd2() {
  for (int32 i = 0; i < 10; i++) {
    int32 dimM = 100 + Rand() % 200, dimN = 100 + Rand() % 200;
    Matrix<Real> M(dimM, dimN);
    CuMatrix<Real> Mc(M);
    Real alpha = 5.5;
    M.Add(alpha);
    Mc.Add(alpha);
    Matrix<Real> M2(Mc);
    AssertEqual(M, M2);
  }
}


template<typename Real>
static void UnitTestCuMatrixCopyFromMat() {
  for (int32 i = 1; i < 10; i++) {
    MatrixIndexT dim = 5 * i + Rand() % 10;

    Matrix<Real> A(dim, dim);
    A.SetRandn();
    CuMatrix<Real> E(A);
    CuMatrix<Real> B(dim, dim);
    B.CopyFromMat(E);

    AssertEqual<Real>(B, E);
  }
}

template<typename Real>
static void UnitTestCuMatrixCopyFromTp() {
  for (int32 i = 1; i < 10; i++) {
    MatrixIndexT dim = 5 * i + Rand() % 10;
    TpMatrix<Real> A(dim);
    A.SetRandn();
    CuTpMatrix<Real> E(A);
    Matrix<Real> B(dim, dim);
    CuMatrix<Real> C(dim, dim);
    B.CopyFromTp(A, kNoTrans);
    C.CopyFromTp(E, kNoTrans);
    CuMatrix<Real> D(B);
    AssertEqual<Real>(D, C);
  }
}

template<typename Real>
static void UnitTestCuMatrixAddMatTp() {
  for (int32 i = 1; i < 10; i++) {
    MatrixIndexT dim = 5 * i + Rand() % 10;

    Matrix<Real> A(dim, dim);
    Matrix<Real> B(dim, dim);
    TpMatrix<Real> C(dim);
    A.SetRandn();
    B.SetRandn();
    C.SetRandn();
    CuMatrix<Real> D(A);
    CuMatrix<Real> E(B);
    CuTpMatrix<Real> F(C);

    A.AddMatTp(1.0, B, kNoTrans, C, kNoTrans, 1.0);
    D.AddMatTp(1.0, E, kNoTrans, F, kNoTrans, 1.0);

    CuMatrix<Real> G(A);
    AssertEqual<Real>(G, D);
  }
}


template<typename Real>
static void UnitTestCuMatrixTranspose() {
  for (int32 i = 1; i < 2; i++) {
    MatrixIndexT dimM = 5 * i + Rand() % 10,
        dimN = dimM;
    if (i % 2 == 0) dimN += 5;

    CuMatrix<Real> A(dimM, dimN);
    A.SetRandn();
    CuMatrix<Real> B(A, kTrans);

    Matrix<Real> hA(A);
    Matrix<Real> hB(B);
    hB.Transpose();
    AssertEqual(hA, hB);
  }
}

template<typename Real>
static void UnitTestCuMatrixAddTpMat() {
  for (int32 i = 1; i < 10; i++) {
    MatrixIndexT dim = 5 * i + Rand() % 10;

    Matrix<Real> A(dim, dim);
    Matrix<Real> B(dim, dim);
    TpMatrix<Real> C(dim);
    A.SetRandn();
    B.SetRandn();
    C.SetRandn();
    CuMatrix<Real> D(A);
    CuMatrix<Real> E(B);
    CuTpMatrix<Real> F(C);

    A.AddTpMat(1.0, C, kNoTrans, B, kNoTrans, 1.0);
    D.AddTpMat(1.0, F, kNoTrans, E, kNoTrans, 1.0);

    CuMatrix<Real> G(A);
    AssertEqual<Real>(G, D);
  }
}

/*
 * CuVector unit tests
 */
template<typename Real>
static void UnitTestCuVectorAddVec() {
  Vector<Real> Hv(777);
  Vector<Real> Hw(777);
  InitRand(&Hv);
  InitRand(&Hw);

  CuVector<Real> Dv(777);
  CuVector<Real> Dw(777);
  Dv.CopyFromVec(Hv);
  Dw.CopyFromVec(Hw);

  Dv.AddVec(0.1,Dw,0.9);
  Hv.Scale(0.9);
  Hv.AddVec(0.1,Hw);

  Vector<Real> Hv2(777);
  Dv.CopyToVec(&Hv2);

  AssertEqual(Hv,Hv2);
}



template<typename Real>
static void UnitTestCuVectorAddRowSumMat() {
 const int32 X=4321, Y=19;
  Real alpha=0.1, beta=0.7;

  Matrix<Real> Hm(X,Y);
  Vector<Real> Hv(Y);
  Vector<Real> Hv_accu(Y);
  Hm.SetRandn();
  InitRand(&Hv);

  CuMatrix<Real> Dm(X,Y);
  CuVector<Real> Dv(Y);
  Dm.CopyFromMat(Hm);
  Dv.CopyFromVec(Hv);

  Dv.AddRowSumMat(alpha,Dm,beta);

  Hv_accu.SetZero();
  Hv_accu.AddRowSumMat(1.0, Hm);
  Hv.Scale(beta);
  Hv.AddVec(alpha,Hv_accu);

  Vector<Real> Hv2(Y);
  Dv.CopyToVec(&Hv2);

  AssertEqual(Hv,Hv2);
}



template<typename Real>
static void UnitTestCuVectorAddRowSumMatLarge() {
  Matrix<Real> Hm(1000,990);
  Vector<Real> Hv(990);
  Vector<Real> Hv_accu(990);
  Hm.SetRandn();
  InitRand(&Hv);

  CuMatrix<Real> Dm(1000,990);
  CuVector<Real> Dv(990);
  Dm.CopyFromMat(Hm);
  Dv.CopyFromVec(Hv);

  Dv.AddRowSumMat(0.5,Dm,0.7);

  Hv_accu.SetZero();
  Hv_accu.AddRowSumMat(1.0, Hm);
  Hv.Scale(0.7);
  Hv.AddVec(0.5,Hv_accu);

  Vector<Real> Hv2(990);
  Dv.CopyToVec(&Hv2);

  AssertEqual(Hv,Hv2);
}



template<typename Real>
static void UnitTestCuVectorAddColSumMat() {
  const int32 X=19, Y=4321;
  Real alpha=0.5, beta=0.7;

  Matrix<Real> Hm(X,Y);
  Vector<Real> Hv(X);
  Vector<Real> Hv_accu(X);
  Hm.SetRandn();
  InitRand(&Hv);

  CuMatrix<Real> Dm(X,Y);
  CuVector<Real> Dv(X);
  Dm.CopyFromMat(Hm);
  Dv.CopyFromVec(Hv);

  Dv.AddColSumMat(alpha,Dm,beta);

  Hv_accu.SetZero();
  Hv_accu.AddColSumMat(1.0, Hm);
  Hv.Scale(beta);
  Hv.AddVec(alpha, Hv_accu);

  Vector<Real> Hv2(X);
  Dv.CopyToVec(&Hv2);

  AssertEqual(Hv,Hv2);
}

template<typename Real>
static void UnitTestCuSubMatrix() {
  for (int32 iter = 0 ; iter < 10; iter++) {
    int32 M1 = 1 + rand () % 10, M2 = 1 + Rand() % 1, M3 = 1 + Rand() % 10, M = M1 + M2 + M3,
        N1 = 1 + rand () % 10, N2 = 1 + Rand() % 1, N3 = 1 + Rand() % 10, N = N1 + N2 + N3,
        m = Rand() % M2, n = Rand() % N2;
    CuMatrix<Real> mat(M, N);
    mat.SetRandn();
    CuSubMatrix<Real> submat1(mat, M1, M2,
                              N1, N2),
        submat2 = mat.Range(M1, M2, N1, N2);
    Real f1 = mat(M1 + m, N1 + n), f2 = submat1(m, n), f3 = submat2(m, n);
    KALDI_ASSERT(f1 == f2);
    KALDI_ASSERT(f2 == f3);
  }
}



template<typename Real>
static void UnitTestCuVectorAddColSumMatLarge() {
  Matrix<Real> Hm(1000,990);
  Vector<Real> Hv(1000);
  Vector<Real> Hv_accu(1000);
  Hm.SetRandn();
  InitRand(&Hv);

  CuMatrix<Real> Dm(1000,990);
  CuVector<Real> Dv(1000);
  Dm.CopyFromMat(Hm);
  Dv.CopyFromVec(Hv);

  Dv.AddColSumMat(0.5, Dm, 0.7);

  Hv_accu.SetZero();
  Hv_accu.AddColSumMat(1.0, Hm);
  Hv.Scale(0.7);
  Hv.AddVec(0.5,Hv_accu);

  Vector<Real> Hv2(1000);
  Dv.CopyToVec(&Hv2);

  AssertEqual(Hv,Hv2);
}



template<typename Real>
static void UnitTestCuVectorInvertElements() {
  Vector<Real> Hv(777);
  InitRand(&Hv);

  CuVector<Real> Dv(777);
  Dv.CopyFromVec(Hv);

  Dv.InvertElements();
  Hv.InvertElements();

  Vector<Real> Hv2(777);
  Dv.CopyToVec(&Hv2);

  AssertEqual(Hv,Hv2);
}

template<typename Real>
static void UnitTestCuMatrixInvertElements() {
  Matrix<Real> Hm(77, 77);
  InitRand(&Hm);

  CuMatrix<Real> Dm(77, 77);
  Dm.CopyFromMat(Hm);

  Dm.InvertElements();
  Hm.InvertElements();

  Matrix<Real> Hm2(77, 77);
  Dm.CopyToMat(&Hm2);

  AssertEqual(Hm,Hm2);
}


template<class Real>
static void UnitTestCuMatrixIO() {
  for (int32 i = 0; i < 10; i++) {
    int32 dimM = 100 + Rand() % 255, dimN = 10 + Rand() % 20;
    if (i % 2 == 0) std::swap(dimM, dimN);
    if (i % 5 == 0) { dimM = 0; dimN = 0; }
    CuMatrix<Real> mat(dimM, dimN);
    mat.SetRandn();
    std::ostringstream os;
    bool binary = (i % 4 < 2);
    mat.Write(os, binary);

    CuMatrix<Real> mat2;
    std::istringstream is(os.str());
    mat2.Read(is, binary);
    AssertEqual(mat, mat2);
  }
}


template<typename Real>
static void UnitTestCuVectorAddTpVec() {
  Vector<Real> Hv(300);
  InitRand(&Hv);
  CuVector<Real> Dv(300);
  Dv.CopyFromVec(Hv);
  Vector<Real> Hv1(300);
  InitRand(&Hv1);
  CuVector<Real> Dv1(300);
  Dv1.CopyFromVec(Hv1);

  TpMatrix<Real> Hm(300);
  Hm.SetRandn();
  CuTpMatrix<Real> Dm(Hm);

  //gpu
  Dv.AddTpVec(1.0,Dm,kNoTrans,Dv1,1.0);
  //cpu
  Hv.AddTpVec(1.0,Hm,kNoTrans,Hv1,1.0);

  Vector<Real> Hv2(300);
  Dv.CopyToVec(&Hv2);

  AssertEqual(Hv,Hv2);
}

template<typename Real>
static void UnitTestCuApproxEqual() {
  Real tol = 0.1;
  for (int32 i = 0; i < 2; i++) {
    int32 M = 1 + Rand() % 10, N = 1 + Rand() % 10;
    CuMatrix<Real> A(M, N), B(M, N);
    A.SetRandn();
    B.SetRandn();
    Matrix<Real> diff(A), Bm(B);
    diff.AddMat(-1.0, Bm);
    Real norm = diff.FrobeniusNorm();
    KALDI_ASSERT((norm <= tol * A.FrobeniusNorm()) == (A.ApproxEqual(B, tol)));
    tol *= 2.0;
  }
}

template<typename Real>
static void UnitTestCuVectorMulTp() {
  Vector<Real> Hv(300);
  InitRand(&Hv);
  CuVector<Real> Dv(300);
  Dv.CopyFromVec(Hv);

  TpMatrix<Real> Hm(300);
  Hm.SetRandn();
  CuTpMatrix<Real> Dm(Hm);

  //gpu
  Dv.MulTp(Dm,kNoTrans);
  //cpu
  Hv.MulTp(Hm,kNoTrans);

  Vector<Real> Hv2(300);
  Dv.CopyToVec(&Hv2);

  AssertEqual(Hv,Hv2);
}

template<typename Real, typename OtherReal>
static void UnitTestCuCopy() {
  for (int32 i = 0; i < 10; i++) {
    int32 M = 1 + Rand() % 10, N = 1 + Rand() % 10;
    CuMatrix<Real> A(M, N);
    CuMatrix<OtherReal> B(A, kTrans);
    CuMatrix<Real> C(B, kTrans);
    CuMatrix<Real> D(N, M);
    D.CopyFromMat(C, kTrans);
    CuMatrix<OtherReal> E(N, M);
    E.CopyFromMat(D, kNoTrans);
    CuMatrix<Real> F(M, N);
    F.CopyFromMat(E, kTrans);

    Matrix<OtherReal> G(M, N);
    G.CopyFromMat(F, kNoTrans);
    CuMatrix<Real> H(N, M);
    H.CopyFromMat(G, kTrans);
    Matrix<OtherReal> I(M, N);
    I.CopyFromMat(H, kTrans);
    CuMatrix<Real> J(I, kTrans);
    Matrix<OtherReal> K(J, kTrans);
    CuMatrix<Real> L(K, kNoTrans);

    KALDI_ASSERT(A.ApproxEqual(L));
  }

}

template<typename Real>
static void UnitTestCuSigmoid() {
  Matrix<Real> Hi(100,111);
  Matrix<Real> Ho(100,111);
  Hi.SetRandn();

  CuMatrix<Real> Di(100,111);
  CuMatrix<Real> Do(100,111);
  Di.CopyFromMat(Hi);

  //gpu
  Do.Sigmoid(Di);
  //cpu
  for(MatrixIndexT r=0; r < Hi.NumRows(); r++) {
    for(MatrixIndexT c=0; c < Hi.NumCols(); c++) {
      Ho(r, c) = 1.0/(1.0+exp(-Hi(r, c)));
    }
  }

  Matrix<Real> Ho2(100,111);
  Do.CopyToMat(&Ho2);

  AssertEqual(Ho,Ho2);
}



template<typename Real>
static void UnitTestCuDiffSigmoid() {
  Matrix<Real> Hi(100,111);
  Matrix<Real> Ho(100,111);
  Matrix<Real> Hy(100,111);
  Hi.SetRandn();
  RandZeroToOneMatrix(&Hy);

  CuMatrix<Real> Di(100,111);
  CuMatrix<Real> Do(100,111);
  CuMatrix<Real> Dy(100,111);
  Di.CopyFromMat(Hi);
  Dy.CopyFromMat(Hy);

  //gpu
  Do.DiffSigmoid(Dy, Di);
  //cpu
  for(MatrixIndexT r=0; r<Ho.NumRows(); r++) {
    for(MatrixIndexT c=0; c<Ho.NumCols(); c++) {
      Ho(r, c) = Hy(r, c)*(1.0 - Hy(r, c)) * Hi(r, c);
    }
  }

  Matrix<Real> Ho2(100,111);
  Do.CopyToMat(&Ho2);

  AssertEqual(Ho,Ho2);
}


template<typename Real>
static void UnitTestCuDiffSoftmax() {
  int m = 100, n = 111;
  Matrix<Real> Hi(m, n);
  Matrix<Real> Ho(m, n);
  Matrix<Real> Hy(m, n);
  Hi.SetRandn();
  RandZeroToOneMatrix(&Hy);

  CuMatrix<Real> Di(m, n);
  CuMatrix<Real> Do(m, n);
  CuMatrix<Real> Dy(m, n);
  Di.CopyFromMat(Hi);
  Dy.CopyFromMat(Hy);

  //gpu
  Do.DiffSoftmaxPerRow(Dy, Di);
  //cpu
  {
    const MatrixBase<Real> &P(Hy), &E(Hi);
    MatrixBase<Real> &D(Ho);
    D.CopyFromMat(P);
    D.MulElements(E);
    // At this point, D = P .* E (in matlab notation)
    Vector<Real> pe_vec(D.NumRows()); // For each row i, the dot product (p_t . e_t).
    pe_vec.AddDiagMatMat(1.0, P, kNoTrans, E, kTrans, 0.0);
    D.AddDiagVecMat(-1.0, pe_vec, P, kNoTrans, 1.0); // does D -= diag(pe_vec) * P.
  }

  Matrix<Real> Ho2(m, n);
  Do.CopyToMat(&Ho2);

  AssertEqual(Ho, Ho2);
}


template<typename Real>
static void UnitTestCuDiffLogSoftmax() {
  int m = 100, n = 111;
  Matrix<Real> Hi(m, n);
  Matrix<Real> Ho(m, n);
  Matrix<Real> Hy(m, n);
  Hi.SetRandn();
  RandZeroToOneMatrix(&Hy);

  CuMatrix<Real> Di(m, n);
  CuMatrix<Real> Do(m, n);
  CuMatrix<Real> Dy(m, n);
  Di.CopyFromMat(Hi);
  Dy.CopyFromMat(Hy);

  //gpu
  Do.DiffLogSoftmaxPerRow(Dy, Di);
  //cpu
  {
    const MatrixBase<Real> &Y(Hy), &E(Hi);
    MatrixBase<Real> &D(Ho);
    D.CopyFromMat(Y);
    D.ApplyExp();                           // exp(y)
    Vector<Real> E_sum(D.NumRows());        // Initializes to zero
    E_sum.AddColSumMat(1.0, E);             // Sum(e)
    D.MulRowsVec(E_sum);                    // exp(y) Sum(e)
    D.Scale(-1.0);                          // - exp(y) Sum(e)
    D.AddMat(1.0, E, kNoTrans);             // e - exp(y_i) Sum(e)
  }

  Matrix<Real> Ho2(m, n);
  Do.CopyToMat(&Ho2);

  AssertEqual(Ho, Ho2);
}


template<typename Real>
static void UnitTestCuSoftmax() {

  for (int32 i = 0; i < 2; i++) {
    int row = 10 + Rand() % 40;
    int col = 10 + Rand() % 50;

    Matrix<Real> Hi(row,col);
    Matrix<Real> Ho(row,col);
    Hi.SetRandn();
    Hi.Scale(5.0);

    CuMatrix<Real> Di(row, col);
    CuMatrix<Real> Do(row, col);
    Di.CopyFromMat(Hi);

    //gpu
    Do.ApplySoftMaxPerRow(Di);
    //cpu
    Ho.CopyFromMat(Hi);
    for(MatrixIndexT r=0; r<Ho.NumRows(); r++) {
      Ho.Row(r).ApplySoftMax();
    }

    Matrix<Real> Ho2(Do);

    AssertEqual(Ho,Ho2,0.00001);
  }
}


template<typename Real>
static void UnitTestCuLogSoftmax() {

  for (int32 i = 0; i < 50; i++) {
    int row = 10 + Rand() % 300;
    int col = 10 + Rand() % 300;

    Matrix<Real> Hi(row, col);
    Matrix<Real> Ho(row, col);
    Hi.SetRandn();
    Hi.Scale(5.0);

    CuMatrix<Real> Di(row, col);
    CuMatrix<Real> Do(row, col);
    Di.CopyFromMat(Hi);

    //gpu
    Do.ApplyLogSoftMaxPerRow(Di);
    //cpu
    Ho.CopyFromMat(Hi);
    for(MatrixIndexT r=0; r<Ho.NumRows(); r++) {
      Ho.Row(r).ApplyLogSoftMax();
    }

    Matrix<Real> Ho2(Do);

    AssertEqual(Ho, Ho2, 0.00001);
  }
}


template<typename Real>
static void UnitTestCuFindRowMaxId() {
  for (int32 i = 0; i < 2; i++) {
    int32 dimM = 100 + Rand() % 200, dimN = 100 + Rand() % 200;
    Matrix<Real> Hi(dimM, dimN);
    Hi.SetRandn();

    CuMatrix<Real> Di(dimM, dimN);
    Di.CopyFromMat(Hi);

    std::vector<int32> Hmax(dimM);
    CuArray<int32> Dmax(dimN);

    // on gpu
    Di.FindRowMaxId(&Dmax);

    // on cpu
    for(MatrixIndexT r=0; r<Hi.NumRows(); r++) {
      Real max=-1.0e+20; int32 idx=-1;
      for(MatrixIndexT c=0; c<Hi.NumCols(); c++) {
        if(Hi(r,c) > max) { idx=c; max=Hi(r,c); }
      }
      Hmax[r] = idx;
    }

    std::vector<int32> Hmax2(dimM);
    Dmax.CopyToVec(&Hmax2);

    KALDI_ASSERT(Hmax == Hmax2);
  }
}



template<typename Real>
static void UnitTestCuDiffXent() {
  int32 X=100, Y=111;
  //nnet output / diff
  Matrix<Real> Hi(X,Y);
  RandZeroToOneMatrix(&Hi);
  CuMatrix<Real> Di(X,Y);
  Di.CopyFromMat(Hi);
  //target vector
  std::vector<int32> Htgt(X);
  for(int32 i=0; i<X; i++) {
    Htgt[i] = Rand()%Y;
  }
  CuArray<int32> Dtgt(X);
  Dtgt.CopyFromVec(Htgt);
  //logpost vector
  Vector<Real> Hlogpost(X);
  CuVector<Real> Dlogpost(X);

  //gpu
  Di.DiffXent(Dtgt, &Dlogpost);
  //cpu
  for(MatrixIndexT r=0; r<Hi.NumRows(); r++) {
    int32 col_tgt = Htgt[r];
    Hlogpost(r) = Log(Hi(r, col_tgt));
    Hi(r, col_tgt) -= 1.0;
  }

  Matrix<Real> Hi2(X,Y);
  Di.CopyToMat(&Hi2);
  Vector<Real> Hlogpost2(X);
  Dlogpost.CopyToVec(&Hlogpost2);

  AssertEqual(Hi,Hi2);
  AssertEqual(Hlogpost,Hlogpost2);
}

template<typename Real> void UnitTestCheck() {
  Matrix<Real> Hi(100,111);
  Hi.SetRandn();

  CuMatrix<Real> Di(100,111);
  Di.CopyFromMat(Hi);

  CuMatrix<Real> Dj(Di);
  KALDI_LOG << Dj.NumRows();


}

template<typename Real>
void UnitTestSwapCu2Cu() {
  Matrix<Real> Hi(100,111);
  Hi.SetRandn();
  CuMatrix<Real> Di(100,111);
  Di.CopyFromMat(Hi);

  Matrix<Real> Hi2(110,121);
  Hi2.SetRandn();
  CuMatrix<Real> Di2(110,121);
  Di2.CopyFromMat(Hi2);

  Di.Swap(&Di2);
  Matrix<Real> Hf(Di.NumRows(), Di.NumCols());
  Di.CopyToMat(&Hf);
  Matrix<Real> Hf2(Di2.NumRows(), Di2.NumCols());
  Di2.CopyToMat(&Hf2);
  AssertEqual(Hi,Hf2);
  AssertEqual(Hi2,Hf);
}

template<typename Real>
void UnitTestSwapCu2M() {
  Matrix<Real> Hi(100,111);
  Hi.SetRandn();
  CuMatrix<Real> Di(100,111);
  Di.CopyFromMat(Hi);

  Matrix<Real> Hi2(110,121);
  Hi2.SetRandn();
  Matrix<Real> Di2(110,121);
  Di2.CopyFromMat(Hi2);

  Di.Swap(&Hi2);
  Matrix<Real> Hf(Di.NumRows(), Di.NumCols());
  Di.CopyToMat(&Hf);
  AssertEqual(Di2,Hf);
  AssertEqual(Hi2,Hi);
}


template<typename Real>
void UnitTestCuTanh() {
  Matrix<Real> H(100,110);
  H.SetRandn();
  CuMatrix<Real> D(100,110);
  D.CopyFromMat(H);

  //gpu
  CuMatrix<Real> Di(100,110);
  Di.Tanh(D);
  Matrix<Real> Df(Di.NumRows(), Di.NumCols());
  Di.CopyToMat(&Df);

  //cpu
  Matrix<Real> Hf(H.NumRows(), H.NumCols());
  Hf.Tanh(H);
  AssertEqual(Df,Hf);
}

template<typename Real>
static void UnitTestCuDiffTanh() {
  Matrix<Real> Hi(100,111);
  Matrix<Real> Ho(100,111);
  Matrix<Real> Hy(100,111);
  Hi.SetRandn();
  RandZeroToOneMatrix(&Hy);

  CuMatrix<Real> Di(100,111);
  CuMatrix<Real> Do(100,111);
  CuMatrix<Real> Dy(100,111);
  Di.CopyFromMat(Hi);
  Dy.CopyFromMat(Hy);

  //gpu
  Do.DiffTanh(Dy, Di);
  //cpu
  for(MatrixIndexT r=0; r<Ho.NumRows(); r++) {
    for(MatrixIndexT c=0; c<Ho.NumCols(); c++) {
      Ho(r, c) = (1.0 - Hy(r, c)*Hy(r, c)) * Hi(r, c);
    }
  }

  Matrix<Real> Ho2(100,111);
  Do.CopyToMat(&Ho2);

  AssertEqual(Ho,Ho2);
}

// just need this for testing function below.  Compute n!!
static int32 DoubleFactorial(int32 i) {
  if (i <= 0) { return 1; } else { return i * DoubleFactorial(i - 2); }
}

template <typename Real>
static void UnitTestCuMatrixSetRandn() {

  { // First test consistency when called twice.
    int32 dimM = 100 + Rand() % 200, dimN = 100 + Rand() % 200;
    Matrix<Real> M(dimM, dimN), N(dimM, dimN);
    srand(104);
    M.SetRandn();
    srand(104);
    N.SetRandn();
    AssertEqual(M, N);
  }

  for (int32 i = 0; i < 5; i++) {
    MatrixIndexT rows = 100 + Rand() % 50, cols = 100 + Rand() % 50;
    CuMatrix<Real> M(rows, cols);
    M.SetRandn();

    for (int32 pow = 1; pow < 5; pow++) {
      // test moments 1 through 4 of
      // the distribution.
      CuMatrix<Real> Mpow(M);
      Mpow.ApplyPow(pow);
      Real observed_moment = Mpow.Sum() / (rows * cols);
      // see http://en.wikipedia.org/wiki/Normal_distribution#Moments,
      // note that mu = 0 and sigma = 1.
      Real expected_moment = (pow % 2 == 1 ? 0 : DoubleFactorial(pow - 1));
      Real k = 10.0; // This is just a constant we use to give us some wiggle
                     // room before rejecting the distribution... e.g. 20 sigma,
                     // quite approximately.
      Real allowed_deviation = k * pow / sqrt(static_cast<Real>(rows * cols));
      // give it a bit more wiggle room for higher powers.. this is quite
      // unscientific, it would be better to involve the absolute moments or
      // something like that, and use one of those statistical inequalities,
      // but it involves the gamma function and it's too much hassle to implement.
      Real lower_bound = expected_moment - allowed_deviation,
          upper_bound = expected_moment + allowed_deviation;
      KALDI_ASSERT(observed_moment >= lower_bound && observed_moment <= upper_bound);
    }
  }
}


template <typename Real>
static void UnitTestCuMatrixSetRandUniform() {
  for (int32 i = 0; i < 2; i++) {
    MatrixIndexT rows = 180 + Rand() % 200, cols = 200 + Rand() % 200;
    CuMatrix<Real> M(rows, cols);
    M.SetRandUniform();

    M.Add(-0.5); // we'll be testing the central moments, so
    // center it around zero first.
    // Got these moments from http://mathworld.wolfram.com/UniformDistribution.html
    Vector<Real> central_moments(5);
    central_moments(0) = 0.0;
    central_moments(1) = 0.0;
    central_moments(2) = 1.0 / 12; // times (b - a)^2, which equals 1.
    central_moments(3) = 0.0;
    central_moments(4) = 1.0 / 80; // times (b - a)^4, which equals 1.

    for (int32 pow = 1; pow < central_moments.Dim(); pow++) {
      CuMatrix<Real> Mpow(M);
      Mpow.ApplyPow(pow);
      Real observed_moment = Mpow.Sum() / (rows * cols);
      // see http://en.wikipedia.org/wiki/Normal_distribution#Moments,
      // note that mu = 0 and sigma = 1.
      Real expected_moment = central_moments(pow);
      Real k = 20.0; // This is just a constant we use to give us some wiggle
                     // room before rejecting the distribution... e.g. 10 sigma,
                     // quite approximately.
      Real allowed_deviation = k / sqrt(static_cast<Real>(rows * cols));
      Real lower_bound = expected_moment - allowed_deviation,
          upper_bound = expected_moment + allowed_deviation;
      if (!(observed_moment >= lower_bound && observed_moment <= upper_bound)) {
        KALDI_LOG << "Random matrix is " << M;
        KALDI_ERR << "Bad observed " << pow <<  "'th moment " << observed_moment
                  << ", expected " << expected_moment << ", allowed range "
                  << lower_bound << " to " << upper_bound;
      }
    }
  }
}


template<typename Real>
static void UnitTestCuMatrixCopyLowerToUpper() {
  for (int i = 1; i < 2; ++i) {
    MatrixIndexT dim = 10 * i + Rand() % 4 + (i == 9 ? 255 : 0);
    if (i == 8) dim = 0;
    CuMatrix<Real> A(dim, dim);
    A.SetRandn();
    Matrix<Real> A2(A);
    A.CopyLowerToUpper();
    Matrix<Real> A3(A);
    for (int32 i = 0; i < dim;  i++) {
      for (int32 j = 0; j <= i; j++) {
        KALDI_ASSERT(A3(i, j) == A3(j, i));
        KALDI_ASSERT(A3(i, j) == A2(i, j));
      }
    }
    KALDI_ASSERT(dim == 0 || A3.Trace() != 0);
  }
}

template<typename Real>
static void UnitTestCuMatrixSetZeroAboveDiag() {
  for (int i = 1; i < 2; ++i) {
    MatrixIndexT dim = 10 * i + Rand() % 4 + (i == 9 ? 255 : 0);
    if (i == 8) dim = 0;
    CuMatrix<Real> A(dim, dim);
    A.SetRandn();
    Matrix<Real> A_orig(A);
    A.SetZeroAboveDiag();
    Matrix<Real> A_copy(A);

    for (int32 i = 0; i < dim;  i++) {
      for (int32 j = 0; j < dim; j++) {
        Real aval = A_copy(i, j), aorigval = A_orig(i, j);
        KALDI_ASSERT(aval == (j > i ? 0.0 : aorigval));
      }
    }
  }
}


template<typename Real>
static void UnitTestCuMatrixCopyUpperToLower() {
  for (int i = 1; i < 10; ++i) {
    MatrixIndexT dim = 10 * i + Rand() % 4 + (i == 9 ? 255 : 0);
    if (i == 8) dim = 0;
    CuMatrix<Real> A(dim, dim);
    A.SetRandn();
    Matrix<Real> A2(A);
    A.CopyUpperToLower();
    Matrix<Real> A3(A);
    //KALDI_LOG << "A2 is " << A2 << " A3 is " << A3;
    for (int32 i = 0; i < dim;  i++) {
      for (int32 j = i; j < dim; j++) {
        KALDI_ASSERT(A3(i, j) == A3(j, i));
        KALDI_ASSERT(A3(i, j) == A2(i, j));
      }
    }
    KALDI_ASSERT(dim == 0 || A3.Trace() != 0);
  }
}


template<typename Real>
static void UnitTestCuMatrixObjfDeriv() {
  int32 n_r = 100 + Rand() % 200, n_c = 20 + Rand() % 30;
  CuMatrix<Real> A(n_r, n_c), B(n_r, n_c);
  B.SetRandn();
  B.Add(1.0);
  B.ApplyFloor(1.0e-10);

  std::vector<MatrixElement<Real> > labels;
  for(int i = 0; i < n_r; i++) {
    for(int j = 0; j < n_c; j++) {
      // have approximately one weight per row of the matrix.
      if (Rand() % n_c == 0) {
        A(i, j) = RandUniform();
        MatrixElement<Real> t = {i, j, A(i, j)};
        labels.push_back(t);
      }
    }
  }
  CuMatrix<Real> C(n_r, n_c);
  C.Set(0);
  Real a = 0, b = 0;

  // (sv_labels, logprobs, &tot_objf, &tot_weight)
  C.CompObjfAndDeriv(labels, B, &a, &b);

  KALDI_ASSERT(ApproxEqual(b, A.Sum()));

  Real sum2;  // sum(i, j) A(i, j) log(B(i, j));
  {
    CuMatrix<Real> Bcopy(B);
    Bcopy.ApplyLog();
    sum2 = TraceMatMat(Bcopy, A, kTrans);
  }
  KALDI_ASSERT(ApproxEqual(a, sum2));

  B.InvertElements();
  A.MulElements(B);  // each element of A is now A(i, j) / B(i, j);
  KALDI_ASSERT(ApproxEqual(A, C));
}

template<typename Real>
static void UnitTestCuMatrixAddElements() {
  for (int32 i = 0; i < 2; i++) {
    int32 dimM = 100 + Rand() % 50, dimN = 100 + Rand() % 50;
   // int32 dimM = 256, dimN = 256;
    CuMatrix<Real> H(dimM, dimN);
    H.SetRandn();
    CuMatrix<Real> H_copy(H);
    CuMatrix<Real> M(H);
    int32 num_elements = 100 + Rand() % 10;
    std::vector<MatrixElement<Real> > input;
    std::vector<Int32Pair> input_index;
    Real *input_value = new Real[num_elements];
    BaseFloat scale = -1 + (0.33 * (Rand() % 5));
    for (int32 j = 0; j < num_elements; j++) {
      MatrixIndexT r = Rand() % dimM;
      MatrixIndexT c = Rand() % dimN;
      Int32Pair tmp_pair;
      tmp_pair.first = r;
      tmp_pair.second = c;
      Real offset = -1 + (0.33 * (Rand() % 5));
      M(r, c) += scale * offset;
      MatrixElement<Real> t = {r, c, offset};
      input.push_back(t);
      input_index.push_back(tmp_pair);
      input_value[j] = offset;
    }
    H.AddElements(scale, input);
    CuArray<Int32Pair> cu_input_index(input_index);
    H_copy.AddElements(scale, cu_input_index, input_value);
    delete[] input_value;

    AssertEqual(H, M);
    AssertEqual(H_copy, M);
  }
}

template<typename Real>
static void UnitTestCuMatrixLookup() {
  for (int32 i = 0; i < 2; i++) {
    int32 dimM = 100 + Rand() % 200, dimN = 100 + Rand() % 200;
    CuMatrix<Real> H(dimM, dimN);
    H.SetRandn();

    int32 num_elements = 10 + Rand() % 10;
    std::vector<Int32Pair> indices;
    std::vector<Real> reference;
    std::vector<Real> output;
    output.resize(num_elements);

    // Generates the indices and the reference.
    for (int32 j = 0; j < num_elements; j++) {
      MatrixIndexT r = Rand() % dimM;
      MatrixIndexT c = Rand() % dimN;

      Int32Pair tmp_pair;
      tmp_pair.first = r;
      tmp_pair.second = c;
      indices.push_back(tmp_pair);
      reference.push_back(H(r, c));
    }

    H.Lookup(indices, &(output[0]));

    KALDI_ASSERT(reference == output);
  }
}

template<typename Real>
static void UnitTestCuMatrixEqualElementMask() {
  CuMatrix<Real> m1(10,9), m2(10,9);
  CuMatrix<Real> mask_same, mask_different;
  m1.SetRandUniform(); // U[0,1]
  m2.SetRandUniform(); m2.Add(10.0); // U[10,11]

  m1.EqualElementMask(m1,&mask_same); // all elements ones
  m1.EqualElementMask(m2,&mask_different); // all elements zeros

  //KALDI_LOG << m1 << m2 << mask_same << mask_different;
  KALDI_ASSERT(mask_same.Sum() == 10*9);
  KALDI_ASSERT(mask_different.Sum() == 0.0);

  //check matrices with different strides:
  CuMatrix<Real> m3(m1.Range(1,6,2,6));
  CuMatrix<Real> m4(5,5,kSetZero);
  m1.Range(1,5,2,5).EqualElementMask(m3.Range(0,5,0,5),&m4); // strides 9, 6, 5
  KALDI_ASSERT(m4.Sum() == 25);

}

template<typename Real> void CudaMatrixUnitTest() {
  UnitTestCuMatrixTraceMatMat<Real>();
  UnitTestCuMatrixObjfDeriv<Real>();
  //test CuMatrix<Real> methods by cross-check with Matrix
  UnitTestCuMatrixCopyCross<Real>();
  UnitTestCuMatrixCopyCross2<Real>();
  UnitTestCuMatrixApplyLog<Real>();
  UnitTestCuMatrixApplyExp<Real>();
  UnitTestCuMatrixSetRandn<Real>();
  UnitTestCuMatrixSetRandUniform<Real>();
  UnitTestCuMatrixScale<Real>();
  UnitTestCuMatrixSigmoid<Real>();
  UnitTestCuMatrixSoftHinge<Real>();
  UnitTestCuMatrixApplyPow<Real>();
  UnitTestCuMatrixApplyPowAbs<Real>();
  UnitTestCuMatrixSet<Real>();
  UnitTestCuMatrixAdd<Real>();
  UnitTestCuMatrixApplyFloor<Real>();
  UnitTestCuMatrixApplyCeiling<Real>();
  UnitTestCuMatrixApplyHeaviside<Real>();
  UnitTestCuMatrixHeaviside<Real>();
  UnitTestCuMatrixMulElements<Real>();
  UnitTestCuMatrixDivElements<Real>();
  UnitTestCuMatrixMax<Real>();
  UnitTestCuMatrixMin<Real>();
  UnitTestCuMatrixMulColsVec<Real>();
  UnitTestCuMatrixMulRowsVec<Real>();
  UnitTestCuMatrixDivRowsVec<Real>();
  UnitTestCuMatrixAddMat<Real>();
  UnitTestCuMatrixAddMatBlocks<Real>();
  UnitTestCuMatrixReduceSum<Real>();
  UnitTestCuMatrixReduceMax<Real>();
  UnitTestCuMatrixReduceMin<Real>();
  UnitTestCuMatrixAddVecToCols<Real>();
  UnitTestCuMatrixAddVecToRows<Real>();
  UnitTestCuMatrixAddMatMat<Real>();
  UnitTestCuMatrixAddVecVec<Real>();
  UnitTestCuMatrixSymAddMat2<Real>();
  UnitTestCuMatrixAddMatMatBatched<Real>();
  UnitTestCuMatrixSymInvertPosDef<Real>();
  UnitTestCuMatrixCopyFromMat<Real>();
  UnitTestCuMatrixCopyFromTp<Real>();
  UnitTestCuMatrixAddMatTp<Real>();
  UnitTestCuMatrixCopyCols<Real>();
  UnitTestCuMatrixAddCols<Real>();
  UnitTestCuMatrixSumColumnRanges<Real>();
  UnitTestCuMatrixCopyRows<Real>();
  UnitTestCuMatrixCopyRowsFromVec<Real>();
  UnitTestCuMatrixCopyColsFromVec<Real>();
  UnitTestCuMatrixCopyToRows<Real>();
  UnitTestCuMatrixAddRows<Real>();
  UnitTestCuMatrixAddToRows<Real>();
  UnitTestCuMatrixAddRowRanges<Real>();
  UnitTestCuMatrixAddTpMat<Real>();
  UnitTestCuMatrixTranspose<Real>();
  UnitTestCuMatrixCopyUpperToLower<Real>();
  UnitTestCuMatrixCopyLowerToUpper<Real>();
  UnitTestCuMatrixSetZeroAboveDiag<Real>();
  UnitTestCuMatrixAddElements<Real>();
  UnitTestCuMatrixLookup<Real>();
  UnitTestCuMatrixEqualElementMask<Real>();
  // test CuVector<Real> methods
  UnitTestCuVectorAddVec<Real>();
  UnitTestCuVectorAddRowSumMat<Real>();
  UnitTestCuVectorAddRowSumMatLarge<Real>();
  UnitTestCuVectorAddColSumMat<Real>();
  UnitTestCuVectorAddColSumMatLarge<Real>();
  UnitTestCuSubMatrix<Real>();
  UnitTestCuMatrixInvertElements<Real>();
  UnitTestCuVectorInvertElements<Real>();
  UnitTestCuMatrixIO<Real>();
  UnitTestCuSigmoid<Real>();
  UnitTestCuApproxEqual<Real>();
  UnitTestCuCopy<Real, float>();
#if HAVE_CUDA == 1
  if (CuDevice::Instantiate().DoublePrecisionSupported())
#endif
    UnitTestCuCopy<Real, double>();
  UnitTestCuMatrixAddToDiag<Real>();
  UnitTestCuMatrixAdd2<Real>();
  UnitTestCuDiffSigmoid<Real>();
  UnitTestCuDiffSoftmax<Real>();
  UnitTestCuDiffLogSoftmax<Real>();
  UnitTestCuMatrixGroupPnorm<Real>();
  UnitTestCuMatrixDiffGroupPnorm<Real>();
  UnitTestCuMatrixGroupMax<Real>();
  UnitTestCuMatrixGroupMaxDeriv<Real>();
  UnitTestCuMatrixMulRowsVec<Real>();
  UnitTestCuMatrixMulRowsGroupMat<Real>();
  UnitTestCuFindRowMaxId<Real>();
  UnitTestCuSoftmax<Real>();
  UnitTestCuLogSoftmax<Real>();
  UnitTestCuDiffXent<Real>();
  UnitTestCheck<Real>();
  UnitTestSwapCu2Cu<Real>();
  UnitTestSwapCu2M<Real>();
  UnitTestCuMatrixAddDiagVecMat<Real>();
  UnitTestCuMatrixAddMatDiagVec<Real>();
  UnitTestCuMatrixAddMatMatElements<Real>();
  UnitTestCuMatrixSetMatMatDivMat<Real>();
  UnitTestCuTanh<Real>();
  UnitTestCuCholesky<Real>();
  UnitTestCuDiffTanh<Real>();
  UnitTestCuVectorAddTpVec<Real>();
  UnitTestCuVectorMulTp<Real>();
}


} // namespace kaldi


int main() {
  int32 loop = 0;
#if HAVE_CUDA == 1
<<<<<<< HEAD
  for (; loop < 2; loop++) {
=======
  for (loop = 0; loop < 2; loop++) {
>>>>>>> 68cee215
    CuDevice::Instantiate().SetDebugStrideMode(true);
    if (loop == 0)
      CuDevice::Instantiate().SelectGpuId("no");
    else
      CuDevice::Instantiate().SelectGpuId("yes");
#endif

    kaldi::CudaMatrixUnitTest<float>();

#if HAVE_CUDA == 1
    if (CuDevice::Instantiate().DoublePrecisionSupported()) {
      kaldi::CudaMatrixUnitTest<double>();
    } else {
      KALDI_WARN << "Double precision not supported";
    }
#else
    kaldi::CudaMatrixUnitTest<double>();
#endif

    if (loop == 0)
      KALDI_LOG << "Tests without GPU use succeeded.";
    else
      KALDI_LOG << "Tests with GPU use (if available) succeeded.";
<<<<<<< HEAD
    
    SetVerboseLevel(4);
#if HAVE_CUDA == 1
  }
=======
#if HAVE_CUDA == 1
  } // No for loop if 'HAVE_CUDA != 1',
  SetVerboseLevel(4);
>>>>>>> 68cee215
  CuDevice::Instantiate().PrintProfile();
#endif
  return 0;
}<|MERGE_RESOLUTION|>--- conflicted
+++ resolved
@@ -2731,11 +2731,7 @@
 int main() {
   int32 loop = 0;
 #if HAVE_CUDA == 1
-<<<<<<< HEAD
-  for (; loop < 2; loop++) {
-=======
   for (loop = 0; loop < 2; loop++) {
->>>>>>> 68cee215
     CuDevice::Instantiate().SetDebugStrideMode(true);
     if (loop == 0)
       CuDevice::Instantiate().SelectGpuId("no");
@@ -2759,16 +2755,9 @@
       KALDI_LOG << "Tests without GPU use succeeded.";
     else
       KALDI_LOG << "Tests with GPU use (if available) succeeded.";
-<<<<<<< HEAD
-    
-    SetVerboseLevel(4);
-#if HAVE_CUDA == 1
-  }
-=======
 #if HAVE_CUDA == 1
   } // No for loop if 'HAVE_CUDA != 1',
   SetVerboseLevel(4);
->>>>>>> 68cee215
   CuDevice::Instantiate().PrintProfile();
 #endif
   return 0;
